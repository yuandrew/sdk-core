mod activities;
pub(crate) mod client;
pub(crate) mod heartbeat;
mod nexus;
mod slot_provider;
pub(crate) mod tuner;
mod workflow;

pub use temporal_sdk_core_api::worker::{WorkerConfig, WorkerConfigBuilder};
pub use tuner::{
    FixedSizeSlotSupplier, RealSysInfo, ResourceBasedSlotsOptions,
    ResourceBasedSlotsOptionsBuilder, ResourceBasedTuner, ResourceSlotOptions, SlotSupplierOptions,
    TunerBuilder, TunerHolder, TunerHolderOptions, TunerHolderOptionsBuilder,
};

pub(crate) use activities::{
    ExecutingLAId, LocalActRequest, LocalActivityExecutionResult, LocalActivityResolution,
    NewLocalAct,
};
pub(crate) use wft_poller::WFTPollerShared;
pub use workflow::LEGACY_QUERY_ID;

use crate::telemetry::WorkerHeartbeatMetrics;
use crate::worker::heartbeat::{HeartbeatFn, SharedNamespaceWorker};
use crate::{
    ActivityHeartbeat, CompleteActivityError, PollError, WorkerTrait,
    abstractions::{MeteredPermitDealer, PermitDealerContextData, dbg_panic},
    errors::CompleteWfError,
    pollers::{BoxedActPoller, BoxedNexusPoller},
    protosext::validate_activity_completion,
    telemetry::{
        TelemetryInstance,
        metrics::{
            MetricsContext, activity_poller, activity_worker_type, local_activity_worker_type,
            nexus_poller, nexus_worker_type, workflow_worker_type,
        },
    },
    worker::{
        activities::{LACompleteAction, LocalActivityManager, NextPendingLAAction},
        client::WorkerClient,
        nexus::NexusManager,
        workflow::{
            LAReqSink, LocalResolution, WorkflowBasics, Workflows, wft_poller::make_wft_poller,
        },
    },
};
use crate::{
    pollers::{ActivityTaskOptions, LongPollBuffer},
    worker::workflow::wft_poller,
};
use activities::WorkerActivityTasks;
use anyhow::bail;
use futures_util::{StreamExt, stream};
use gethostname::gethostname;
use parking_lot::{Mutex, RwLock};
use slot_provider::SlotProvider;
use std::time::SystemTime;
use std::{
    convert::TryInto,
    future,
    sync::{
        Arc,
        atomic::{AtomicBool, Ordering},
    },
    time::Duration,
};
use sysinfo::System;
use temporal_client::{ClientWorker, HeartbeatCallback, Slot as SlotTrait};
use temporal_client::{
    ConfiguredClient, SharedNamespaceWorkerTrait, TemporalServiceClientWithMetrics,
};
use temporal_sdk_core_api::telemetry::metrics::TemporalMeter;
use temporal_sdk_core_api::worker::{
    ActivitySlotKind, LocalActivitySlotKind, NexusSlotKind, SlotKind, WorkflowSlotKind,
};
use temporal_sdk_core_api::{
    errors::{CompleteNexusError, WorkerValidationError},
    worker::PollerBehavior,
};
use temporal_sdk_core_protos::temporal::api::deployment;
use temporal_sdk_core_protos::temporal::api::enums::v1::WorkerStatus;
use temporal_sdk_core_protos::temporal::api::worker::v1::{
    WorkerHeartbeat, WorkerHostInfo, WorkerPollerInfo, WorkerSlotsInfo,
};
use temporal_sdk_core_protos::{
    TaskToken,
    coresdk::{
        ActivityTaskCompletion,
        activity_result::activity_execution_result,
        activity_task::ActivityTask,
        nexus::{NexusTask, NexusTaskCompletion, nexus_task_completion},
        workflow_activation::{WorkflowActivation, remove_from_cache::EvictionReason},
        workflow_completion::WorkflowActivationCompletion,
    },
    temporal::api::{
        enums::v1::TaskQueueKind,
        taskqueue::v1::{StickyExecutionAttributes, TaskQueue},
    },
};
use tokio::sync::{mpsc::unbounded_channel, watch};
use tokio_stream::wrappers::UnboundedReceiverStream;
use tokio_util::sync::CancellationToken;
use tracing::Subscriber;
use uuid::Uuid;
#[cfg(any(feature = "test-utilities", test))]
use {
    crate::{
        pollers::{BoxedPoller, MockPermittedPollBuffer},
        protosext::ValidPollWFTQResponse,
    },
    futures_util::stream::BoxStream,
    temporal_sdk_core_protos::temporal::api::workflowservice::v1::{
        PollActivityTaskQueueResponse, PollNexusTaskQueueResponse,
    },
};

/// A worker polls on a certain task queue
pub struct Worker {
    config: WorkerConfig,
    client: Arc<dyn WorkerClient>,
    /// Worker instance key, unique identifier for this worker
    worker_instance_key: Uuid,
    /// Manages all workflows and WFT processing
    workflows: Workflows,
    /// Manages activity tasks for this worker/task queue
    at_task_mgr: Option<WorkerActivityTasks>,
    /// Manages local activities
    local_act_mgr: Arc<LocalActivityManager>,
    /// Manages Nexus tasks
    nexus_mgr: NexusManager,
    /// Has shutdown been called?
    shutdown_token: CancellationToken,
    /// Will be called at the end of each activation completion
    #[allow(clippy::type_complexity)] // Sorry clippy, there's no simple way to re-use here.
    post_activate_hook: Option<Box<dyn Fn(&Self, PostActivateHookData<'_>) + Send + Sync>>,
    /// Set when non-local activities are complete and should stop being polled
    non_local_activities_complete: Arc<AtomicBool>,
    /// Set when local activities are complete and should stop being polled
    local_activities_complete: Arc<AtomicBool>,
    /// Used to track all permits have been released
    all_permits_tracker: tokio::sync::Mutex<AllPermitsTracker>,
    /// Used to track worker client
    client_worker_registrator: Arc<ClientWorkerRegistrator>,
<<<<<<< HEAD
    /// Status
=======
    /// Status of the worker
>>>>>>> 8617874c
    status: Arc<Mutex<WorkerStatus>>,
}

struct AllPermitsTracker {
    wft_permits: watch::Receiver<usize>,
    act_permits: watch::Receiver<usize>,
    la_permits: watch::Receiver<usize>,
}

impl AllPermitsTracker {
    async fn all_done(&mut self) {
        let _ = self.wft_permits.wait_for(|x| *x == 0).await;
        let _ = self.act_permits.wait_for(|x| *x == 0).await;
        let _ = self.la_permits.wait_for(|x| *x == 0).await;
    }
}

#[derive(Clone)]
pub(crate) struct WorkerTelemetry {
    metric_meter: Option<TemporalMeter>,
    temporal_metric_meter: Option<TemporalMeter>,
    trace_subscriber: Option<Arc<dyn Subscriber + Send + Sync>>,
    in_memory_meter: Option<Arc<WorkerHeartbeatMetrics>>,
}

#[async_trait::async_trait]
impl WorkerTrait for Worker {
    async fn validate(&self) -> Result<(), WorkerValidationError> {
        self.verify_namespace_exists().await?;
        Ok(())
    }

    async fn poll_workflow_activation(&self) -> Result<WorkflowActivation, PollError> {
        self.next_workflow_activation().await
    }

    #[instrument(skip(self))]
    async fn poll_activity_task(&self) -> Result<ActivityTask, PollError> {
        loop {
            match self.activity_poll().await.transpose() {
                Some(r) => break r,
                None => {
                    tokio::task::yield_now().await;
                    continue;
                }
            }
        }
    }

    #[instrument(skip(self))]
    async fn poll_nexus_task(&self) -> Result<NexusTask, PollError> {
        self.nexus_mgr.next_nexus_task().await
    }

    async fn complete_workflow_activation(
        &self,
        completion: WorkflowActivationCompletion,
    ) -> Result<(), CompleteWfError> {
        self.complete_workflow_activation(completion).await
    }

    async fn complete_activity_task(
        &self,
        completion: ActivityTaskCompletion,
    ) -> Result<(), CompleteActivityError> {
        let task_token = TaskToken(completion.task_token);
        let status = if let Some(s) = completion.result.and_then(|r| r.status) {
            s
        } else {
            return Err(CompleteActivityError::MalformedActivityCompletion {
                reason: "Activity completion had empty result/status field".to_owned(),
                completion: None,
            });
        };

        self.complete_activity(task_token, status).await
    }

    async fn complete_nexus_task(
        &self,
        completion: NexusTaskCompletion,
    ) -> Result<(), CompleteNexusError> {
        let status = if let Some(s) = completion.status {
            s
        } else {
            return Err(CompleteNexusError::MalformedNexusCompletion {
                reason: "Nexus completion had empty status field".to_owned(),
            });
        };

        self.complete_nexus_task(TaskToken(completion.task_token), status)
            .await
    }

    fn record_activity_heartbeat(&self, details: ActivityHeartbeat) {
        self.record_heartbeat(details);
    }

    fn request_workflow_eviction(&self, run_id: &str) {
        self.request_wf_eviction(
            run_id,
            "Eviction explicitly requested by lang",
            EvictionReason::LangRequested,
        );
    }

    fn get_config(&self) -> &WorkerConfig {
        &self.config
    }

    /// Begins the shutdown process, tells pollers they should stop. Is idempotent.
    fn initiate_shutdown(&self) {
        if !self.shutdown_token.is_cancelled() {
            info!(
                task_queue=%self.config.task_queue,
                namespace=%self.config.namespace,
                "Initiated shutdown",
            );
        }
        self.shutdown_token.cancel();
        *self.status.lock() = WorkerStatus::ShuttingDown;
        // First, unregister worker from the client
        if !self.client_worker_registrator.shared_namespace_worker {
            let _res = self
                .client
                .workers()
                .unregister_worker(self.worker_instance_key);
        }

        // Second, we want to stop polling of both activity and workflow tasks
        if let Some(atm) = self.at_task_mgr.as_ref() {
            atm.initiate_shutdown();
        }
        // Let the manager know that shutdown has been initiated to try to unblock the local
        // activity poll in case this worker is an activity-only worker.
        self.local_act_mgr.shutdown_initiated();

        if !self.workflows.ever_polled() {
            self.local_act_mgr.workflows_have_shutdown();
        } else {
            // Bump the workflow stream with a pointless input, since if a client initiates shutdown
            // and then immediately blocks waiting on a workflow activation poll, it's possible that
            // there may not be any more inputs ever, and that poll will never resolve.
            self.workflows.send_get_state_info_msg();
        }
    }

    async fn shutdown(&self) {
        self.shutdown().await
    }

    async fn finalize_shutdown(self) {
        self.finalize_shutdown().await
    }

    fn worker_instance_key(&self) -> Uuid {
        self.worker_instance_key
    }
}

impl Worker {
    /// Creates a new [Worker] from a [WorkerClient] instance with real task pollers and optional telemetry.
    ///
    /// This is a convenience constructor that logs initialization and delegates to
    /// [Worker::new_with_pollers()] using [TaskPollers::Real].
    pub fn new(
        config: WorkerConfig,
        sticky_queue_name: Option<String>,
        client: Arc<dyn WorkerClient>,
        telem_instance: Option<&TelemetryInstance>,
        worker_heartbeat_interval: Option<Duration>,
    ) -> Result<Worker, anyhow::Error> {
        info!(task_queue=%config.task_queue, namespace=%config.namespace, "Initializing worker");

        let worker_telemetry = telem_instance.map(|telem| WorkerTelemetry {
            metric_meter: telem.get_metric_meter(),
            temporal_metric_meter: telem.get_temporal_metric_meter(),
            trace_subscriber: telem.trace_subscriber(),
            in_memory_meter: telem.in_memory_metrics(),
        });

        Self::new_with_pollers(
            config,
            sticky_queue_name,
            client,
            TaskPollers::Real,
            worker_telemetry,
            worker_heartbeat_interval,
            false,
        )
    }

    /// Replace client and return a new client.
    ///
    /// For eager workflow purposes, this new client will now apply to future eager start requests
    /// and the older client will not. Note, if this registration fails, the worker heartbeat will
    /// also not be registered.
    ///
    /// For worker heartbeat, this will remove an existing shared worker if it is the last worker of
    /// the old client and create a new nexus worker if it's the first client of the namespace on
    /// the new client.
    pub fn replace_client(
        &self,
        new_client: ConfiguredClient<TemporalServiceClientWithMetrics>,
    ) -> Result<(), anyhow::Error> {
        // Unregister worker from current client, register in new client at the end
        let client_worker = self
            .client
            .workers()
            .unregister_worker(self.worker_instance_key)?;
        let new_worker_client = super::init_worker_client(
            self.config.namespace.clone(),
            self.config.client_identity_override.clone(),
            new_client,
        );

        self.client.replace_client(new_worker_client);
        *self.client_worker_registrator.client.write() = self.client.clone();
        self.client.workers().register_worker(client_worker)
    }

    #[cfg(test)]
    pub(crate) fn new_test(config: WorkerConfig, client: impl WorkerClient + 'static) -> Self {
        Self::new(config, None, Arc::new(client), None, None).unwrap()
    }

    pub(crate) fn new_with_pollers(
        config: WorkerConfig,
        sticky_queue_name: Option<String>,
        client: Arc<dyn WorkerClient>,
        task_pollers: TaskPollers,
<<<<<<< HEAD
        telem_instance: Option<&TelemetryInstance>,
        worker_heartbeat_interval: Option<Duration>,
        shared_namespace_worker: bool,
    ) -> Result<Worker, anyhow::Error> {
        let worker_telemetry = telem_instance.map(|telem| WorkerTelemetry {
            metric_meter: telem.get_metric_meter(),
            temporal_metric_meter: telem.get_temporal_metric_meter(),
            trace_subscriber: telem.trace_subscriber(),
            in_memory_meter: telem.in_memory_metrics(),
        });

        Worker::new_with_pollers_inner(
            config,
            sticky_queue_name,
            client,
            task_pollers,
            worker_telemetry,
            worker_heartbeat_interval,
            shared_namespace_worker,
        )
    }

    pub(crate) fn new_with_pollers_inner(
        config: WorkerConfig,
        sticky_queue_name: Option<String>,
        client: Arc<dyn WorkerClient>,
        task_pollers: TaskPollers,
=======
>>>>>>> 8617874c
        worker_telemetry: Option<WorkerTelemetry>,
        worker_heartbeat_interval: Option<Duration>,
        shared_namespace_worker: bool, // TODO: is this unnecessary?
    ) -> Result<Worker, anyhow::Error> {
        // let shared_namespace_worker = in_memory_meter.is_none();
        let (metrics, meter) = if let Some(wt) = worker_telemetry.as_ref() {
            (
                MetricsContext::top_level_with_meter(
                    config.namespace.clone(),
                    config.task_queue.clone(),
                    wt.temporal_metric_meter.clone(),
                    wt.in_memory_meter.clone(),
                ),
                wt.metric_meter.clone(),
            )
        } else {
            (MetricsContext::no_op(), None)
        };

        let tuner = config
            .tuner
            .as_ref()
            .cloned()
            .unwrap_or_else(|| Arc::new(TunerBuilder::from_config(&config).build()));

        metrics.worker_registered();
        let shutdown_token = CancellationToken::new();
        let slot_context_data = Arc::new(PermitDealerContextData {
            task_queue: config.task_queue.clone(),
            worker_identity: client.identity(),
            worker_deployment_version: config.computed_deployment_version(),
        });
        let wft_slots = MeteredPermitDealer::new(
            tuner.workflow_task_slot_supplier(),
            metrics.with_new_attrs([workflow_worker_type()]),
            if config.max_cached_workflows > 0 {
                // Since we always need to be able to poll the normal task queue as well as the
                // sticky queue, we need a value of at least 2 here.
                Some(std::cmp::max(2, config.max_cached_workflows))
            } else {
                None
            },
            slot_context_data.clone(),
            meter.clone(),
        );
        let wft_permits = wft_slots.get_extant_count_rcv();
        let act_slots = MeteredPermitDealer::new(
            tuner.activity_task_slot_supplier(),
            metrics.with_new_attrs([activity_worker_type()]),
            None,
            slot_context_data.clone(),
            meter.clone(),
        );
        let act_permits = act_slots.get_extant_count_rcv();
        let (external_wft_tx, external_wft_rx) = unbounded_channel();

        let wf_last_suc_poll_time = Arc::new(Mutex::new(None));
        let wf_sticky_last_suc_poll_time = Arc::new(Mutex::new(None));
        let act_last_suc_poll_time = Arc::new(Mutex::new(None));
        let nexus_last_suc_poll_time = Arc::new(Mutex::new(None));

        let nexus_slots = MeteredPermitDealer::new(
            tuner.nexus_task_slot_supplier(),
            metrics.with_new_attrs([nexus_worker_type()]),
            None,
            slot_context_data.clone(),
            meter.clone(),
        );
        let (wft_stream, act_poller, nexus_poller) = match task_pollers {
            TaskPollers::Real => {
                let wft_stream = make_wft_poller(
                    &config,
                    &sticky_queue_name,
                    &client,
                    &metrics,
                    &shutdown_token,
                    &wft_slots,
                    wf_last_suc_poll_time.clone(),
                    wf_sticky_last_suc_poll_time.clone(),
                );
                let wft_stream = if !client.is_mock() {
                    // Some replay tests combine a mock client with real pollers,
                    // and they don't need to use the external stream
                    stream::select(wft_stream, UnboundedReceiverStream::new(external_wft_rx))
                        .left_stream()
                } else {
                    wft_stream.right_stream()
                };

                let act_poll_buffer = if config.no_remote_activities {
                    None
                } else {
                    let act_metrics = metrics.with_new_attrs([activity_poller()]);
                    // activity poller
                    let ap = LongPollBuffer::new_activity_task(
                        client.clone(),
                        config.task_queue.clone(),
                        config.activity_task_poller_behavior,
                        act_slots.clone(),
                        shutdown_token.child_token(),
                        Some(move |np| act_metrics.record_num_pollers(np)),
                        ActivityTaskOptions {
                            max_worker_acts_per_second: config.max_worker_activities_per_second,
                            max_tps: config.max_task_queue_activities_per_second,
                        },
                        act_last_suc_poll_time.clone(),
                    );
                    Some(Box::from(ap) as BoxedActPoller)
                };

                let np_metrics = metrics.with_new_attrs([nexus_poller()]);

                let nexus_poll_buffer = Box::new(LongPollBuffer::new_nexus_task(
                    client.clone(),
                    config.task_queue.clone(),
                    config.nexus_task_poller_behavior,
                    nexus_slots.clone(),
                    shutdown_token.child_token(),
                    Some(move |np| np_metrics.record_num_pollers(np)),
                    nexus_last_suc_poll_time.clone(),
                    shared_namespace_worker,
                )) as BoxedNexusPoller;

                #[cfg(any(feature = "test-utilities", test))]
                let wft_stream = wft_stream.left_stream();
                (wft_stream, act_poll_buffer, nexus_poll_buffer)
            }
            #[cfg(any(feature = "test-utilities", test))]
            TaskPollers::Mocked {
                wft_stream,
                act_poller,
                nexus_poller,
            } => {
                let ap = act_poller
                    .map(|ap| MockPermittedPollBuffer::new(Arc::new(act_slots.clone()), ap));
                let np = MockPermittedPollBuffer::new(Arc::new(nexus_slots.clone()), nexus_poller);
                let wft_semaphore = wft_slots.clone();
                let wfs = wft_stream.then(move |s| {
                    let wft_semaphore = wft_semaphore.clone();
                    async move {
                        let permit = wft_semaphore.acquire_owned().await;
                        s.map(|s| (s, permit))
                    }
                });
                let wfs = wfs.right_stream();
                (
                    wfs,
                    ap.map(|ap| Box::new(ap) as BoxedActPoller),
                    Box::new(np) as BoxedNexusPoller,
                )
            }
        };

        let (hb_tx, hb_rx) = unbounded_channel();
        let la_permit_dealer = MeteredPermitDealer::new(
            tuner.local_activity_slot_supplier(),
            metrics.with_new_attrs([local_activity_worker_type()]),
            None,
            slot_context_data.clone(),
            meter.clone(),
        );
        let la_permits = la_permit_dealer.get_extant_count_rcv();
        let local_act_mgr = Arc::new(LocalActivityManager::new(
            config.namespace.clone(),
            la_permit_dealer.clone(),
            hb_tx,
            metrics.clone(),
        ));
        let at_task_mgr = act_poller.map(|ap| {
            WorkerActivityTasks::new(
                act_slots.clone(),
                ap,
                client.clone(),
                metrics.clone(),
                config.max_heartbeat_throttle_interval,
                config.default_heartbeat_throttle_interval,
                config.graceful_shutdown_period,
                config.local_timeout_buffer_for_activities,
            )
        });
        let poll_on_non_local_activities = at_task_mgr.is_some();
        if !poll_on_non_local_activities && !shared_namespace_worker {
            info!("Activity polling is disabled for this worker");
        };
        let la_sink = LAReqSink::new(local_act_mgr.clone());

        let nexus_mgr = NexusManager::new(
            nexus_poller,
            metrics.clone(),
            config.graceful_shutdown_period,
            shutdown_token.child_token(),
        );

        let provider = SlotProvider::new(
            config.namespace.clone(),
            config.task_queue.clone(),
            wft_slots.clone(),
            external_wft_tx,
        );
        let worker_instance_key = Uuid::new_v4();
        let worker_status = Arc::new(Mutex::new(WorkerStatus::Running));

        let sdk_name_and_ver = client.sdk_name_and_version();
        let worker_heartbeat = worker_heartbeat_interval.map(|hb_interval| {
            WorkerHeartbeatManager::new(
                config.clone(),
                worker_instance_key,
                hb_interval,
                worker_telemetry.clone(),
                wft_slots.clone(),
                act_slots,
                nexus_slots,
                la_permit_dealer,
                wf_last_suc_poll_time,
                wf_sticky_last_suc_poll_time,
                act_last_suc_poll_time,
                nexus_last_suc_poll_time,
                worker_status.clone(),
            )
        });

        let client_worker_registrator = Arc::new(ClientWorkerRegistrator {
            worker_instance_key,
            slot_provider: provider,
            heartbeat_manager: worker_heartbeat,
            client: RwLock::new(client.clone()),
            shared_namespace_worker,
        });

        if !shared_namespace_worker {
            client
                .workers()
                .register_worker(client_worker_registrator.clone())?;
        }

        Ok(Self {
            worker_instance_key,
            client: client.clone(),
            workflows: Workflows::new(
                WorkflowBasics {
                    worker_config: Arc::new(config.clone()),
                    shutdown_token: shutdown_token.child_token(),
                    metrics,
                    server_capabilities: client.capabilities().unwrap_or_default(),
                    sdk_name: sdk_name_and_ver.0,
                    sdk_version: sdk_name_and_ver.1,
                    default_versioning_behavior: config
                        .versioning_strategy
                        .default_versioning_behavior(),
                },
                sticky_queue_name.map(|sq| StickyExecutionAttributes {
                    worker_task_queue: Some(TaskQueue {
                        name: sq,
                        kind: TaskQueueKind::Sticky as i32,
                        normal_name: config.task_queue.clone(),
                    }),
                    schedule_to_start_timeout: Some(
                        config
                            .sticky_queue_schedule_to_start_timeout
                            .try_into()
                            .expect("timeout fits into proto"),
                    ),
                }),
                client,
                wft_slots,
                wft_stream,
                la_sink,
                local_act_mgr.clone(),
                hb_rx,
                at_task_mgr.as_ref().and_then(|mgr| {
                    match config.max_task_queue_activities_per_second {
                        Some(persec) if persec > 0.0 => None,
                        _ => Some(mgr.get_handle_for_workflows()),
                    }
                }),
                worker_telemetry
                    .as_ref()
                    .and_then(|telem| telem.trace_subscriber.clone()),
            ),
            at_task_mgr,
            local_act_mgr,
            config,
            shutdown_token,
            post_activate_hook: None,
            // Non-local activities are already complete if configured not to poll for them.
            non_local_activities_complete: Arc::new(AtomicBool::new(!poll_on_non_local_activities)),
            local_activities_complete: Default::default(),
            all_permits_tracker: tokio::sync::Mutex::new(AllPermitsTracker {
                wft_permits,
                act_permits,
                la_permits,
            }),
            nexus_mgr,
            client_worker_registrator,
            status: worker_status,
        })
    }

    /// Will shutdown the worker. Does not resolve until all outstanding workflow tasks have been
    /// completed
    async fn shutdown(&self) {
        self.initiate_shutdown();
        if let Some(name) = self.workflows.get_sticky_queue_name() {
            let heartbeat = self
                .client_worker_registrator
                .heartbeat_manager
                .as_ref()
                .map(|hm| hm.heartbeat_callback.clone()());

            // This is a best effort call and we can still shutdown the worker if it fails
            match self.client.shutdown_worker(name, heartbeat).await {
                Err(err)
                    if !matches!(
                        err.code(),
                        tonic::Code::Unimplemented | tonic::Code::Unavailable
                    ) =>
                {
                    warn!("Failed to shutdown sticky queue  {:?}", err);
                }
                _ => {}
            }
        }
        // We need to wait for all local activities to finish so no more workflow task heartbeats
        // will be generated
        self.local_act_mgr
            .wait_all_outstanding_tasks_finished()
            .await;
        // Wait for workflows to finish
        self.workflows
            .shutdown()
            .await
            .expect("Workflow processing terminates cleanly");
        // Wait for activities to finish
        if let Some(acts) = self.at_task_mgr.as_ref() {
            acts.shutdown().await;
        }
        // Wait for nexus tasks to finish
        self.nexus_mgr.shutdown().await;
        // Wait for all permits to be released, but don't totally hang real-world shutdown.
        tokio::select! {
            _ = async { self.all_permits_tracker.lock().await.all_done().await } => {},
            _ = tokio::time::sleep(Duration::from_secs(1)) => {
                dbg_panic!("Waiting for all slot permits to release took too long!");
            }
        }
    }

    /// Finish shutting down by consuming the background pollers and freeing all resources
    async fn finalize_shutdown(self) {
        self.shutdown().await;
        if let Some(b) = self.at_task_mgr {
            b.shutdown().await;
        }
    }

    pub(crate) fn shutdown_token(&self) -> CancellationToken {
        self.shutdown_token.clone()
    }

    /// Returns number of currently cached workflows
    pub async fn cached_workflows(&self) -> usize {
        self.workflows
            .get_state_info()
            .await
            .map(|r| r.cached_workflows)
            .unwrap_or_default()
    }

    /// Returns number of currently outstanding workflow tasks
    #[cfg(test)]
    pub(crate) async fn outstanding_workflow_tasks(&self) -> usize {
        self.workflows
            .get_state_info()
            .await
            .map(|r| r.outstanding_wft)
            .unwrap_or_default()
    }

    #[allow(unused)]
    pub(crate) fn available_wft_permits(&self) -> Option<usize> {
        self.workflows.available_wft_permits()
    }
    #[cfg(test)]
    pub(crate) fn unused_wft_permits(&self) -> Option<usize> {
        self.workflows.unused_wft_permits()
    }

    /// Get new activity tasks (may be local or nonlocal). Local activities are returned first
    /// before polling the server if there are any.
    ///
    /// Returns `Ok(None)` in the event of a poll timeout or if the polling loop should otherwise
    /// be restarted
    async fn activity_poll(&self) -> Result<Option<ActivityTask>, PollError> {
        let local_activities_complete = self.local_activities_complete.load(Ordering::Relaxed);
        let non_local_activities_complete =
            self.non_local_activities_complete.load(Ordering::Relaxed);
        if local_activities_complete && non_local_activities_complete {
            return Err(PollError::ShutDown);
        }
        let act_mgr_poll = async {
            if non_local_activities_complete {
                future::pending::<()>().await;
                unreachable!()
            }
            if let Some(ref act_mgr) = self.at_task_mgr {
                let res = act_mgr.poll().await;
                if let Err(err) = res.as_ref()
                    && matches!(err, PollError::ShutDown)
                {
                    self.non_local_activities_complete
                        .store(true, Ordering::Relaxed);
                    return Ok(None);
                };
                res.map(Some)
            } else {
                // We expect the local activity branch below to produce shutdown when appropriate if
                // there are no activity pollers.
                future::pending::<()>().await;
                unreachable!()
            }
        };
        let local_activities_poll = async {
            if local_activities_complete {
                future::pending::<()>().await;
                unreachable!()
            }
            match self.local_act_mgr.next_pending().await {
                Some(NextPendingLAAction::Dispatch(r)) => Ok(Some(r)),
                Some(NextPendingLAAction::Autocomplete(action)) => {
                    Ok(self.handle_la_complete_action(action))
                }
                None => {
                    if self.shutdown_token.is_cancelled() {
                        self.local_activities_complete
                            .store(true, Ordering::Relaxed);
                    }
                    Ok(None)
                }
            }
        };

        let r = tokio::select! {
            biased;

            r = local_activities_poll => r,
            r = act_mgr_poll => r,
        };
        // Since we consider network errors (at this level) fatal, we want to start shutdown if one
        // is encountered
        if matches!(r, Err(PollError::TonicError(_))) {
            self.initiate_shutdown();
        }
        r
    }

    /// Attempt to record an activity heartbeat
    pub(crate) fn record_heartbeat(&self, details: ActivityHeartbeat) {
        if let Some(at_mgr) = self.at_task_mgr.as_ref() {
            let tt = TaskToken(details.task_token.clone());
            if let Err(e) = at_mgr.record_heartbeat(details) {
                warn!(task_token = %tt, details = ?e, "Activity heartbeat failed.");
            }
        }
    }

    #[instrument(skip(self, task_token, status),
        fields(task_token=%&task_token, status=%&status,
               task_queue=%self.config.task_queue, workflow_id, run_id))]
    pub(crate) async fn complete_activity(
        &self,
        task_token: TaskToken,
        status: activity_execution_result::Status,
    ) -> Result<(), CompleteActivityError> {
        validate_activity_completion(&status)?;
        if task_token.is_local_activity_task() {
            let as_la_res: LocalActivityExecutionResult = status.try_into()?;
            self.complete_local_act(task_token, as_la_res);
            return Ok(());
        }

        if let Some(atm) = &self.at_task_mgr {
            atm.complete(task_token, status, &*self.client).await;
        } else {
            error!(
                "Tried to complete activity {} on a worker that does not have an activity manager",
                task_token
            );
        }
        Ok(())
    }

    #[instrument(skip(self), fields(run_id, workflow_id, task_queue=%self.config.task_queue))]
    pub(crate) async fn next_workflow_activation(&self) -> Result<WorkflowActivation, PollError> {
        let r = self.workflows.next_workflow_activation().await;
        // In the event workflows are shutdown or erroring, begin shutdown of everything else. Once
        // they are shut down, tell the local activity manager that, so that it can know to cancel
        // any remaining outstanding LAs and shutdown.
        if let Err(ref e) = r {
            // This is covering the situation where WFT pollers dying is the reason for shutdown
            self.initiate_shutdown();
            if matches!(e, PollError::ShutDown) {
                self.local_act_mgr.workflows_have_shutdown();
            }
        }
        r
    }

    #[instrument(skip(self, completion),
        fields(completion=%&completion, run_id=%completion.run_id, workflow_id,
               task_queue=%self.config.task_queue))]
    pub(crate) async fn complete_workflow_activation(
        &self,
        completion: WorkflowActivationCompletion,
    ) -> Result<(), CompleteWfError> {
        self.workflows
            .activation_completed(
                completion,
                false,
                self.post_activate_hook
                    .as_ref()
                    .map(|h| |data: PostActivateHookData| h(self, data)),
            )
            .await?;
        Ok(())
    }

    #[instrument(
        skip(self, tt, status),
        fields(task_token=%&tt, status=%&status, task_queue=%self.config.task_queue)
    )]
    async fn complete_nexus_task(
        &self,
        tt: TaskToken,
        status: nexus_task_completion::Status,
    ) -> Result<(), CompleteNexusError> {
        self.nexus_mgr
            .complete_task(tt, status, &*self.client)
            .await
    }

    /// Request a workflow eviction
    pub(crate) fn request_wf_eviction(
        &self,
        run_id: &str,
        message: impl Into<String>,
        reason: EvictionReason,
    ) {
        self.workflows.request_eviction(run_id, message, reason);
    }

    /// Sets a function to be called at the end of each activation completion
    pub(crate) fn set_post_activate_hook(
        &mut self,
        callback: impl Fn(&Self, PostActivateHookData<'_>) + Send + Sync + 'static,
    ) {
        self.post_activate_hook = Some(Box::new(callback))
    }

    fn complete_local_act(&self, task_token: TaskToken, la_res: LocalActivityExecutionResult) {
        if self
            .handle_la_complete_action(self.local_act_mgr.complete(&task_token, la_res))
            .is_some()
        {
            dbg_panic!("Should never be a task from direct completion");
        }
    }

    fn handle_la_complete_action(&self, action: LACompleteAction) -> Option<ActivityTask> {
        match action {
            LACompleteAction::Report {
                run_id,
                resolution,
                task,
            } => {
                self.notify_local_result(&run_id, LocalResolution::LocalActivity(resolution));
                task
            }
            LACompleteAction::WillBeRetried(task) => task,
            LACompleteAction::Untracked => None,
        }
    }

    fn notify_local_result(&self, run_id: &str, res: LocalResolution) {
        self.workflows.notify_of_local_result(run_id, res);
    }

    async fn verify_namespace_exists(&self) -> Result<(), WorkerValidationError> {
        if let Err(e) = self.client.describe_namespace().await {
            // Ignore if unimplemented since we wouldn't want to fail against an old server, for
            // example.
            if e.code() != tonic::Code::Unimplemented {
                return Err(WorkerValidationError::NamespaceDescribeError {
                    source: e,
                    namespace: self.config.namespace.clone(),
                });
            }
        }
        Ok(())
    }
}

struct ClientWorkerRegistrator {
    worker_instance_key: Uuid,
    slot_provider: SlotProvider,
    heartbeat_manager: Option<WorkerHeartbeatManager>,
    client: RwLock<Arc<dyn WorkerClient>>,
    shared_namespace_worker: bool,
}

impl ClientWorker for ClientWorkerRegistrator {
    fn namespace(&self) -> &str {
        self.slot_provider.namespace()
    }
    fn task_queue(&self) -> &str {
        self.slot_provider.task_queue()
    }

    fn try_reserve_wft_slot(&self) -> Option<Box<dyn SlotTrait + Send>> {
        self.slot_provider.try_reserve_wft_slot()
    }

    fn worker_instance_key(&self) -> Uuid {
        self.worker_instance_key
    }

    fn heartbeat_enabled(&self) -> bool {
        self.heartbeat_manager.is_some()
    }

    fn heartbeat_callback(&self) -> Option<HeartbeatCallback> {
        if let Some(hb_mgr) = self.heartbeat_manager.as_ref() {
            Some(hb_mgr.heartbeat_callback.clone())
        } else {
            None
        }
    }

    fn new_shared_namespace_worker(
        &self,
    ) -> Result<Box<dyn SharedNamespaceWorkerTrait + Send + Sync>, anyhow::Error> {
        if let Some(ref hb_mgr) = self.heartbeat_manager {
            Ok(Box::new(SharedNamespaceWorker::new(
                self.client.read().clone(),
                self.namespace().to_string(),
                hb_mgr.heartbeat_interval,
                hb_mgr.telemetry.clone(),
            )?))
        } else {
            bail!("Shared namespace worker creation never be called without a heartbeat manager");
        }
    }
}

struct WorkerHeartbeatManager {
    /// Heartbeat interval, defaults to 60s
    heartbeat_interval: Duration,
    /// Telemetry instance, needed to initialize [SharedNamespaceWorker] when replacing client
    telemetry: Option<WorkerTelemetry>,
    /// Heartbeat callback
    heartbeat_callback: Arc<dyn Fn() -> WorkerHeartbeat + Send + Sync>,
}

impl WorkerHeartbeatManager {
    #[allow(clippy::too_many_arguments)]
    fn new(
        config: WorkerConfig,
        worker_instance_key: Uuid,
        heartbeat_interval: Duration,
        telemetry_instance: Option<WorkerTelemetry>,
        wft_slots: MeteredPermitDealer<WorkflowSlotKind>,
        act_slots: MeteredPermitDealer<ActivitySlotKind>,
        nexus_slots: MeteredPermitDealer<NexusSlotKind>,
        la_slots: MeteredPermitDealer<LocalActivitySlotKind>,
        wf_last_suc_poll_time: Arc<Mutex<Option<SystemTime>>>,
        wf_sticky_last_suc_poll_time: Arc<Mutex<Option<SystemTime>>>,
        act_last_suc_poll_time: Arc<Mutex<Option<SystemTime>>>,
        nexus_last_suc_poll_time: Arc<Mutex<Option<SystemTime>>>,
        status: Arc<Mutex<WorkerStatus>>,
    ) -> Self {
<<<<<<< HEAD
        let task_queue = config.task_queue.clone();
        let deployment_version = config.computed_deployment_version();
        let deployment_version =
            deployment_version.map(|dv| deployment::v1::WorkerDeploymentVersion {
                deployment_name: dv.deployment_name,
                build_id: dv.build_id,
            });

        let telemetry_instance_clone = telemetry_instance.clone();

        let worker_heartbeat_callback: HeartbeatFn = Arc::new(move || {
            let mut sys = System::new_all();
            sys.refresh_all();
            std::thread::sleep(sysinfo::MINIMUM_CPU_UPDATE_INTERVAL);
            sys.refresh_cpu_usage();
            let current_host_cpu_usage: f32 =
                sys.cpus().iter().map(|cpu| cpu.cpu_usage()).sum::<f32>() / sys.cpus().len() as f32;
            let total_mem = sys.total_memory() as f64;
            let used_mem = sys.used_memory() as f64;
            let current_host_mem_usage = (used_mem / total_mem) as f32;

=======
        let telemetry_instance_clone = telemetry_instance.clone();
        let worker_heartbeat_callback: HeartbeatFn = Arc::new(move || {
            let deployment_version = config
                .computed_deployment_version()
                .map(|dv| deployment::v1::WorkerDeploymentVersion {
                    deployment_name: dv.deployment_name,
                    build_id: dv.build_id,
                });

            let (current_host_cpu_usage, current_host_mem_usage) = get_host_data();

>>>>>>> 8617874c
            let mut worker_heartbeat = WorkerHeartbeat {
                worker_instance_key: worker_instance_key.to_string(),
                host_info: Some(WorkerHostInfo {
                    host_name: gethostname().to_string_lossy().to_string(),
                    process_id: std::process::id().to_string(),
                    current_host_cpu_usage,
                    current_host_mem_usage,

                    // Set by SharedNamespaceWorker because it relies on the client
                    process_key: String::new(),
                }),
<<<<<<< HEAD
                task_queue: task_queue.clone(),
                deployment_version: deployment_version.clone(),
=======
                task_queue: config.task_queue.clone(),
                deployment_version,
>>>>>>> 8617874c

                status: (*status.lock()) as i32,
                start_time: Some(SystemTime::now().into()),
                plugins: config.plugins.clone(),

                // Metrics dependent, set below
                workflow_task_slots_info: None,
                activity_task_slots_info: None,
                nexus_task_slots_info: None,
                local_activity_slots_info: None,
                workflow_poller_info: None,
                workflow_sticky_poller_info: None,
                activity_poller_info: None,
                nexus_poller_info: None,
                total_sticky_cache_hit: 0,
                total_sticky_cache_miss: 0,
                current_sticky_cache_size: 0,

                // sdk_name, sdk_version, and worker_identity must be set by
                // SharedNamespaceWorker because they rely on the client, and
                // need to be pulled from the current client used by SharedNamespaceWorker
                worker_identity: String::new(),
                heartbeat_time: None,
                elapsed_since_last_heartbeat: None,
                sdk_name: String::new(),
                sdk_version: String::new(),
            };

            if let Some(telem_instance) = telemetry_instance_clone.as_ref()
                && let Some(in_mem) = telem_instance.in_memory_meter.as_ref()
            {
                worker_heartbeat.total_sticky_cache_hit =
                    in_mem.total_sticky_cache_hit.load(Ordering::Relaxed) as i32;
                worker_heartbeat.total_sticky_cache_miss =
                    in_mem.total_sticky_cache_miss.load(Ordering::Relaxed) as i32;
                worker_heartbeat.current_sticky_cache_size =
                    in_mem.sticky_cache_size.load(Ordering::Relaxed) as i32;
<<<<<<< HEAD
=======

>>>>>>> 8617874c
                // TODO: Is this ever not Some()?
                worker_heartbeat.workflow_poller_info = Some(WorkerPollerInfo {
                    current_pollers: in_mem
                        .num_pollers
                        .wft_current_pollers
                        .load(Ordering::Relaxed) as i32,
                    last_successful_poll_time: wf_last_suc_poll_time.lock().map(|time| time.into()),
                    is_autoscaling: config.workflow_task_poller_behavior.is_autoscaling(),
                });
<<<<<<< HEAD

=======
>>>>>>> 8617874c
                worker_heartbeat.workflow_sticky_poller_info = Some(WorkerPollerInfo {
                    current_pollers: in_mem
                        .num_pollers
                        .sticky_wft_current_pollers
                        .load(Ordering::Relaxed) as i32,
                    last_successful_poll_time: wf_sticky_last_suc_poll_time
                        .lock()
                        .map(|time| time.into()),
                    is_autoscaling: config.workflow_task_poller_behavior.is_autoscaling(),
                });
                worker_heartbeat.activity_poller_info = Some(WorkerPollerInfo {
                    current_pollers: in_mem
                        .num_pollers
                        .activity_current_pollers
                        .load(Ordering::Relaxed) as i32,
                    last_successful_poll_time: act_last_suc_poll_time
                        .lock()
                        .map(|time| time.into()),
                    is_autoscaling: config.activity_task_poller_behavior.is_autoscaling(),
                });
                worker_heartbeat.nexus_poller_info = Some(WorkerPollerInfo {
                    current_pollers: in_mem
                        .num_pollers
                        .nexus_current_pollers
                        .load(Ordering::Relaxed) as i32,
                    last_successful_poll_time: nexus_last_suc_poll_time
                        .lock()
                        .map(|time| time.into()),
                    is_autoscaling: config.nexus_task_poller_behavior.is_autoscaling(),
                });

                worker_heartbeat.workflow_task_slots_info = make_slots_info(
                    &wft_slots,
                    in_mem
                        .workflow_task_execution_latency
                        .load(Ordering::Relaxed),
                    in_mem
                        .workflow_task_execution_failed
                        .load(Ordering::Relaxed),
                );
                worker_heartbeat.activity_task_slots_info = make_slots_info(
                    &act_slots,
                    in_mem.activity_execution_latency.load(Ordering::Relaxed),
                    in_mem.activity_execution_failed.load(Ordering::Relaxed),
                );
                worker_heartbeat.nexus_task_slots_info = make_slots_info(
                    &nexus_slots,
                    in_mem.nexus_task_execution_latency.load(Ordering::Relaxed),
                    in_mem.nexus_task_execution_failed.load(Ordering::Relaxed),
                );
                worker_heartbeat.local_activity_slots_info = make_slots_info(
                    &la_slots,
                    in_mem
                        .local_activity_execution_latency
                        .load(Ordering::Relaxed),
                    in_mem
                        .local_activity_execution_failed
                        .load(Ordering::Relaxed),
                );
            }
            worker_heartbeat
        });

        WorkerHeartbeatManager {
            heartbeat_interval,
            telemetry: telemetry_instance,
            heartbeat_callback: worker_heartbeat_callback,
        }
    }
}

pub(crate) struct PostActivateHookData<'a> {
    pub(crate) run_id: &'a str,
    pub(crate) replaying: bool,
}

pub(crate) enum TaskPollers {
    Real,
    #[cfg(any(feature = "test-utilities", test))]
    Mocked {
        wft_stream: BoxStream<'static, Result<ValidPollWFTQResponse, tonic::Status>>,
        act_poller: Option<BoxedPoller<PollActivityTaskQueueResponse>>,
        nexus_poller: BoxedPoller<PollNexusTaskQueueResponse>,
    },
}

fn wft_poller_behavior(config: &WorkerConfig, is_sticky: bool) -> PollerBehavior {
    fn calc_max_nonsticky(max_polls: usize, ratio: f32) -> usize {
        ((max_polls as f32 * ratio) as usize).max(1)
    }

    if let PollerBehavior::SimpleMaximum(m) = config.workflow_task_poller_behavior {
        if !is_sticky {
            PollerBehavior::SimpleMaximum(calc_max_nonsticky(
                m,
                config.nonsticky_to_sticky_poll_ratio,
            ))
        } else {
            PollerBehavior::SimpleMaximum(
                m.saturating_sub(calc_max_nonsticky(m, config.nonsticky_to_sticky_poll_ratio))
                    .max(1),
            )
        }
    } else {
        config.workflow_task_poller_behavior
    }
}

fn make_slots_info<SK>(
    dealer: &MeteredPermitDealer<SK>,
    total_processed: u64,
    total_failed: u64,
) -> Option<WorkerSlotsInfo>
where
    SK: SlotKind + 'static,
{
    let avail_usize = dealer.available_permits()?;
    let max_usize = dealer.max_permits()?;

    let avail = i32::try_from(avail_usize).unwrap_or(i32::MAX);
    let max = i32::try_from(max_usize).unwrap_or(i32::MAX);

    let used = (max - avail).max(0);

    Some(WorkerSlotsInfo {
        current_available_slots: avail,
        current_used_slots: used,
        slot_supplier_kind: SK::kind().to_string(),
        total_processed_tasks: i32::try_from(total_processed).unwrap_or(i32::MAX),
        total_failed_tasks: i32::try_from(total_failed).unwrap_or(i32::MAX),

        // Filled in by heartbeat later
        last_interval_processed_tasks: 0,
        last_interval_failure_tasks: 0,
    })
}

<<<<<<< HEAD
=======
fn get_host_data() -> (f32, f32) {
    let mut sys = System::new_all();
    sys.refresh_all();
    std::thread::sleep(sysinfo::MINIMUM_CPU_UPDATE_INTERVAL);
    sys.refresh_cpu_usage();
    let current_host_cpu_usage: f32 =
        sys.cpus().iter().map(|cpu| cpu.cpu_usage()).sum::<f32>() / sys.cpus().len() as f32;
    let total_mem = sys.total_memory() as f64;
    let used_mem = sys.used_memory() as f64;
    let current_host_mem_usage = (used_mem / total_mem) as f32;
    (current_host_cpu_usage, current_host_mem_usage)
}

>>>>>>> 8617874c
#[cfg(test)]
mod tests {
    use super::*;
    use crate::{
        advance_fut,
        test_help::test_worker_cfg,
        worker::client::mocks::{mock_manual_worker_client, mock_worker_client},
    };
    use futures_util::FutureExt;
    use temporal_sdk_core_api::worker::PollerBehavior;
    use temporal_sdk_core_protos::temporal::api::workflowservice::v1::PollActivityTaskQueueResponse;

    #[tokio::test]
    async fn activity_timeouts_maintain_permit() {
        let mut mock_client = mock_worker_client();
        mock_client
            .expect_poll_activity_task()
            .returning(|_, _| Ok(PollActivityTaskQueueResponse::default()));

        let cfg = test_worker_cfg()
            .max_outstanding_activities(5_usize)
            .build()
            .unwrap();
        let worker = Worker::new_test(cfg, mock_client);
        let fut = worker.poll_activity_task();
        advance_fut!(fut);
        assert_eq!(
            worker.at_task_mgr.as_ref().unwrap().unused_permits(),
            Some(5)
        );
    }

    #[tokio::test]
    async fn activity_errs_dont_eat_permits() {
        // Return one error followed by simulating waiting on the poll, otherwise the poller will
        // loop very fast and be in some indeterminate state.
        let mut mock_client = mock_manual_worker_client();
        mock_client
            .expect_poll_activity_task()
            .returning(|_, _| async { Err(tonic::Status::internal("ahhh")) }.boxed())
            .times(1);
        mock_client
            .expect_poll_activity_task()
            .returning(|_, _| future::pending().boxed());

        let cfg = test_worker_cfg()
            .max_outstanding_activities(5_usize)
            .build()
            .unwrap();
        let worker = Worker::new_test(cfg, mock_client);
        assert!(worker.activity_poll().await.is_err());
        assert_eq!(worker.at_task_mgr.unwrap().unused_permits(), Some(5));
    }

    #[test]
    fn max_polls_calculated_properly() {
        let cfg = test_worker_cfg()
            .workflow_task_poller_behavior(PollerBehavior::SimpleMaximum(5_usize))
            .build()
            .unwrap();
        assert_eq!(
            wft_poller_behavior(&cfg, false),
            PollerBehavior::SimpleMaximum(1)
        );
        assert_eq!(
            wft_poller_behavior(&cfg, true),
            PollerBehavior::SimpleMaximum(4)
        );
    }

    #[test]
    fn max_polls_zero_is_err() {
        assert!(
            test_worker_cfg()
                .workflow_task_poller_behavior(PollerBehavior::SimpleMaximum(0_usize))
                .build()
                .is_err()
        );
    }
}<|MERGE_RESOLUTION|>--- conflicted
+++ resolved
@@ -141,11 +141,7 @@
     all_permits_tracker: tokio::sync::Mutex<AllPermitsTracker>,
     /// Used to track worker client
     client_worker_registrator: Arc<ClientWorkerRegistrator>,
-<<<<<<< HEAD
-    /// Status
-=======
     /// Status of the worker
->>>>>>> 8617874c
     status: Arc<Mutex<WorkerStatus>>,
 }
 
@@ -377,41 +373,10 @@
         sticky_queue_name: Option<String>,
         client: Arc<dyn WorkerClient>,
         task_pollers: TaskPollers,
-<<<<<<< HEAD
-        telem_instance: Option<&TelemetryInstance>,
+        worker_telemetry: Option<WorkerTelemetry>,
         worker_heartbeat_interval: Option<Duration>,
         shared_namespace_worker: bool,
     ) -> Result<Worker, anyhow::Error> {
-        let worker_telemetry = telem_instance.map(|telem| WorkerTelemetry {
-            metric_meter: telem.get_metric_meter(),
-            temporal_metric_meter: telem.get_temporal_metric_meter(),
-            trace_subscriber: telem.trace_subscriber(),
-            in_memory_meter: telem.in_memory_metrics(),
-        });
-
-        Worker::new_with_pollers_inner(
-            config,
-            sticky_queue_name,
-            client,
-            task_pollers,
-            worker_telemetry,
-            worker_heartbeat_interval,
-            shared_namespace_worker,
-        )
-    }
-
-    pub(crate) fn new_with_pollers_inner(
-        config: WorkerConfig,
-        sticky_queue_name: Option<String>,
-        client: Arc<dyn WorkerClient>,
-        task_pollers: TaskPollers,
-=======
->>>>>>> 8617874c
-        worker_telemetry: Option<WorkerTelemetry>,
-        worker_heartbeat_interval: Option<Duration>,
-        shared_namespace_worker: bool, // TODO: is this unnecessary?
-    ) -> Result<Worker, anyhow::Error> {
-        // let shared_namespace_worker = in_memory_meter.is_none();
         let (metrics, meter) = if let Some(wt) = worker_telemetry.as_ref() {
             (
                 MetricsContext::top_level_with_meter(
@@ -500,7 +465,6 @@
                     None
                 } else {
                     let act_metrics = metrics.with_new_attrs([activity_poller()]);
-                    // activity poller
                     let ap = LongPollBuffer::new_activity_task(
                         client.clone(),
                         config.task_queue.clone(),
@@ -1086,29 +1050,6 @@
         nexus_last_suc_poll_time: Arc<Mutex<Option<SystemTime>>>,
         status: Arc<Mutex<WorkerStatus>>,
     ) -> Self {
-<<<<<<< HEAD
-        let task_queue = config.task_queue.clone();
-        let deployment_version = config.computed_deployment_version();
-        let deployment_version =
-            deployment_version.map(|dv| deployment::v1::WorkerDeploymentVersion {
-                deployment_name: dv.deployment_name,
-                build_id: dv.build_id,
-            });
-
-        let telemetry_instance_clone = telemetry_instance.clone();
-
-        let worker_heartbeat_callback: HeartbeatFn = Arc::new(move || {
-            let mut sys = System::new_all();
-            sys.refresh_all();
-            std::thread::sleep(sysinfo::MINIMUM_CPU_UPDATE_INTERVAL);
-            sys.refresh_cpu_usage();
-            let current_host_cpu_usage: f32 =
-                sys.cpus().iter().map(|cpu| cpu.cpu_usage()).sum::<f32>() / sys.cpus().len() as f32;
-            let total_mem = sys.total_memory() as f64;
-            let used_mem = sys.used_memory() as f64;
-            let current_host_mem_usage = (used_mem / total_mem) as f32;
-
-=======
         let telemetry_instance_clone = telemetry_instance.clone();
         let worker_heartbeat_callback: HeartbeatFn = Arc::new(move || {
             let deployment_version = config
@@ -1120,7 +1061,6 @@
 
             let (current_host_cpu_usage, current_host_mem_usage) = get_host_data();
 
->>>>>>> 8617874c
             let mut worker_heartbeat = WorkerHeartbeat {
                 worker_instance_key: worker_instance_key.to_string(),
                 host_info: Some(WorkerHostInfo {
@@ -1132,13 +1072,8 @@
                     // Set by SharedNamespaceWorker because it relies on the client
                     process_key: String::new(),
                 }),
-<<<<<<< HEAD
-                task_queue: task_queue.clone(),
-                deployment_version: deployment_version.clone(),
-=======
                 task_queue: config.task_queue.clone(),
                 deployment_version,
->>>>>>> 8617874c
 
                 status: (*status.lock()) as i32,
                 start_time: Some(SystemTime::now().into()),
@@ -1176,10 +1111,7 @@
                     in_mem.total_sticky_cache_miss.load(Ordering::Relaxed) as i32;
                 worker_heartbeat.current_sticky_cache_size =
                     in_mem.sticky_cache_size.load(Ordering::Relaxed) as i32;
-<<<<<<< HEAD
-=======
-
->>>>>>> 8617874c
+
                 // TODO: Is this ever not Some()?
                 worker_heartbeat.workflow_poller_info = Some(WorkerPollerInfo {
                     current_pollers: in_mem
@@ -1189,10 +1121,6 @@
                     last_successful_poll_time: wf_last_suc_poll_time.lock().map(|time| time.into()),
                     is_autoscaling: config.workflow_task_poller_behavior.is_autoscaling(),
                 });
-<<<<<<< HEAD
-
-=======
->>>>>>> 8617874c
                 worker_heartbeat.workflow_sticky_poller_info = Some(WorkerPollerInfo {
                     current_pollers: in_mem
                         .num_pollers
@@ -1330,8 +1258,6 @@
     })
 }
 
-<<<<<<< HEAD
-=======
 fn get_host_data() -> (f32, f32) {
     let mut sys = System::new_all();
     sys.refresh_all();
@@ -1345,7 +1271,6 @@
     (current_host_cpu_usage, current_host_mem_usage)
 }
 
->>>>>>> 8617874c
 #[cfg(test)]
 mod tests {
     use super::*;
