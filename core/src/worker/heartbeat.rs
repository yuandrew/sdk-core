--- conflicted
+++ resolved
@@ -3,34 +3,19 @@
 use parking_lot::Mutex;
 use prost_types::Duration as PbDuration;
 use std::collections::HashMap;
-<<<<<<< HEAD
 use std::sync::Arc;
 use std::time::{Duration, SystemTime};
 use temporal_client::SharedNamespaceWorkerTrait;
 use temporal_sdk_core_api::worker::{
     PollerBehavior, WorkerConfigBuilder, WorkerVersioningStrategy,
 };
-=======
-use std::{
-    sync::Arc,
-    time::{Duration, SystemTime},
-};
-use temporal_client::SharedNamespaceWorkerTrait;
-use temporal_sdk_core_api::worker::{
-    PollerBehavior, WorkerConfigBuilder, WorkerVersioningStrategy,
-};
->>>>>>> 54e24118
 use temporal_sdk_core_protos::temporal::api::worker::v1::WorkerHeartbeat;
 use tokio::sync::Notify;
 use tokio_util::sync::CancellationToken;
 use uuid::Uuid;
 
 /// Callback used to collect heartbeat data from each worker at the time of heartbeat
-<<<<<<< HEAD
 pub(crate) type HeartbeatFn = Arc<dyn Fn() -> WorkerHeartbeat + Send + Sync>;
-=======
-pub(crate) type HeartbeatFn = Box<dyn Fn() -> WorkerHeartbeat + Send + Sync>;
->>>>>>> 54e24118
 
 /// SharedNamespaceWorker is responsible for polling nexus-delivered worker commands and sending
 /// worker heartbeats to the server. This invokes callbacks on all workers in the same process that
@@ -52,11 +37,7 @@
             .namespace(namespace.clone())
             .task_queue(format!(
                 "temporal-sys/worker-commands/{namespace}/{}",
-<<<<<<< HEAD
-                client.worker_set_key(),
-=======
                 client.worker_grouping_key(),
->>>>>>> 54e24118
             ))
             .no_remote_activities(true)
             .max_outstanding_nexus_tasks(5_usize)
@@ -73,18 +54,10 @@
             TaskPollers::Real,
             telemetry,
             None,
-<<<<<<< HEAD
             None,
             true,
         )?;
 
-=======
-            true,
-        )?;
-
-        let last_heartbeat_time_map = Mutex::new(HashMap::new());
-
->>>>>>> 54e24118
         let reset_notify = Arc::new(Notify::new());
         let cancel = CancellationToken::new();
         let cancel_clone = cancel.clone();
@@ -97,30 +70,18 @@
 
         tokio::spawn(async move {
             let mut ticker = tokio::time::interval(heartbeat_interval);
-<<<<<<< HEAD
             let mut last_heartbeat_time = HashMap::new();
             // TODO: maybe combine these 2, fix name
             let mut last_processed_tasks = HashMap::new();
-=======
->>>>>>> 54e24118
             loop {
                 tokio::select! {
                     _ = ticker.tick() => {
                         let mut hb_to_send = Vec::new();
-<<<<<<< HEAD
-                        let heartbeat_map_lock = heartbeat_map_clone.lock();
-                        for (instance_key, heartbeat_callback) in heartbeat_map_lock.iter() {
+                        for (instance_key, heartbeat_callback) in heartbeat_map_clone.lock().iter() {
                             let mut heartbeat = heartbeat_callback();
                             let heartbeat_time = last_heartbeat_time.get(instance_key).cloned();
                             let now = SystemTime::now();
                             let elapsed_since_last_heartbeat = heartbeat_time.map(
-=======
-                        for (instance_key, heartbeat_callback) in heartbeat_map_clone.lock().iter() {
-                            let mut heartbeat = heartbeat_callback();
-                            let mut last_heartbeat_time_map = last_heartbeat_time_map.lock();
-                            let now = SystemTime::now();
-                            let elapsed_since_last_heartbeat = last_heartbeat_time_map.get(instance_key).cloned().map(
->>>>>>> 54e24118
                                 |hb_time| {
                                     let dur = now.duration_since(hb_time).unwrap_or(Duration::ZERO);
                                     PbDuration {
@@ -133,11 +94,8 @@
                             heartbeat.elapsed_since_last_heartbeat = elapsed_since_last_heartbeat;
                             heartbeat.heartbeat_time = Some(now.into());
 
-<<<<<<< HEAD
                             process_slot_info(*instance_key, &mut heartbeat, &mut last_processed_tasks);
 
-=======
->>>>>>> 54e24118
                             // All of these heartbeat details rely on a client. To avoid circular
                             // dependencies, this must be populated from within SharedNamespaceWorker
                             // to get info from the current client
@@ -148,11 +106,7 @@
 
                             hb_to_send.push(heartbeat);
 
-<<<<<<< HEAD
                             last_heartbeat_time.insert(*instance_key, now);
-=======
-                            last_heartbeat_time_map.insert(*instance_key, now);
->>>>>>> 54e24118
                         }
                         if let Err(e) = client_clone.record_worker_heartbeat(namespace_clone.clone(), hb_to_send).await {
                             if matches!(e.code(), tonic::Code::Unimplemented) {
@@ -177,7 +131,6 @@
             namespace,
             cancel,
         })
-<<<<<<< HEAD
     }
 }
 
@@ -294,39 +247,6 @@
         slots_info
             .local_activity_slots_info
             .last_interval_failure_tasks = la_slot_info.total_failed_tasks;
-=======
-    }
-}
-
-impl SharedNamespaceWorkerTrait for SharedNamespaceWorker {
-    fn namespace(&self) -> String {
-        self.namespace.clone()
-    }
-
-    fn register_callback(
-        &self,
-        worker_instance_key: Uuid,
-        heartbeat_callback: Box<dyn Fn() -> WorkerHeartbeat + Send + Sync>,
-    ) {
-        self.heartbeat_map
-            .lock()
-            .insert(worker_instance_key, heartbeat_callback);
-    }
-    fn unregister_callback(
-        &self,
-        worker_instance_key: Uuid,
-    ) -> (Option<Box<dyn Fn() -> WorkerHeartbeat + Send + Sync>>, bool) {
-        let mut heartbeat_map = self.heartbeat_map.lock();
-        let heartbeat_callback = heartbeat_map.remove(&worker_instance_key);
-        if heartbeat_map.is_empty() {
-            self.cancel.cancel();
-        }
-        (heartbeat_callback, heartbeat_map.is_empty())
-    }
-
-    fn num_workers(&self) -> usize {
-        self.heartbeat_map.lock().len()
->>>>>>> 54e24118
     }
 }
 
@@ -393,10 +313,7 @@
             None,
             client.clone(),
             None,
-<<<<<<< HEAD
-            None,
-=======
->>>>>>> 54e24118
+            None,
             Some(Duration::from_millis(100)),
             false,
         )
