--- conflicted
+++ resolved
@@ -69,11 +69,6 @@
             namespace: workflow_execution.namespace,
             workflow_id: workflow_execution.workflow_id,
             run_id: workflow_execution.run_id,
-<<<<<<< HEAD
-            #[allow(deprecated)]
-            control: "".to_string(),
-=======
->>>>>>> 99b25ed8
             child_workflow_only: only_child,
             reason,
             ..Default::default()
