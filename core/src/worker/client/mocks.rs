use super::*;
use futures_util::Future;
use std::sync::{Arc, LazyLock};
use temporal_client::ClientWorkerSet;

pub(crate) static DEFAULT_WORKERS_REGISTRY: LazyLock<Arc<ClientWorkerSet>> =
    LazyLock::new(|| Arc::new(ClientWorkerSet::new()));

pub(crate) static DEFAULT_TEST_CAPABILITIES: &Capabilities = &Capabilities {
    signal_and_query_header: true,
    internal_error_differentiation: true,
    activity_failure_include_heartbeat: true,
    supports_schedules: true,
    encoded_failure_attributes: true,
    build_id_based_versioning: true,
    upsert_memo: true,
    eager_workflow_start: true,
    sdk_metadata: true,
    count_group_by_execution_status: false,
    nexus: false,
};

#[cfg(any(feature = "test-utilities", test))]
/// Create a mock client primed with basic necessary expectations
pub fn mock_worker_client() -> MockWorkerClient {
    let mut r = MockWorkerClient::new();
    r.expect_capabilities()
        .returning(|| Some(*DEFAULT_TEST_CAPABILITIES));
    r.expect_workers()
        .returning(|| DEFAULT_WORKERS_REGISTRY.clone());
    r.expect_is_mock().returning(|| true);
    r.expect_shutdown_worker()
        .returning(|_| Ok(ShutdownWorkerResponse {}));
    r.expect_sdk_name_and_version()
        .returning(|| ("test-core".to_string(), "0.0.0".to_string()));
    r.expect_identity()
        .returning(|| "test-identity".to_string());
    r.expect_worker_set_key().returning(Uuid::new_v4);
    r
}

/// Create a mock manual client primed with basic necessary expectations
pub(crate) fn mock_manual_worker_client() -> MockManualWorkerClient {
    let mut r = MockManualWorkerClient::new();
    r.expect_capabilities()
        .returning(|| Some(*DEFAULT_TEST_CAPABILITIES));
    r.expect_workers()
        .returning(|| DEFAULT_WORKERS_REGISTRY.clone());
    r.expect_is_mock().returning(|| true);
    r.expect_sdk_name_and_version()
        .returning(|| ("test-core".to_string(), "0.0.0".to_string()));
    r.expect_identity()
        .returning(|| "test-identity".to_string());
    r
}

// Need a version of the mock that can return futures so we can return potentially pending
// results. This is really annoying b/c of the async trait stuff. Need
// https://github.com/asomers/mockall/issues/189 to be fixed for it to go away.
mockall::mock! {
    pub(crate) ManualWorkerClient {}
    #[allow(unused)]
    impl WorkerClient for ManualWorkerClient {
        fn poll_workflow_task<'a, 'b>(&'a self, poll_options: PollOptions, wf_options: PollWorkflowOptions)
            -> impl Future<Output = Result<PollWorkflowTaskQueueResponse>> + Send + 'b
            where 'a: 'b, Self: 'b;

        fn poll_activity_task<'a, 'b>(&self, poll_options: PollOptions, act_options: PollActivityOptions)
            -> impl Future<Output = Result<PollActivityTaskQueueResponse>> + Send + 'b
            where 'a: 'b, Self: 'b;

        fn poll_nexus_task<'a, 'b>(&self, poll_options: PollOptions, send_heartbeat: bool)
            -> impl Future<Output = Result<PollNexusTaskQueueResponse>> + Send + 'b
            where 'a: 'b, Self: 'b;

        fn complete_workflow_task<'a, 'b>(
            &self,
            request: WorkflowTaskCompletion,
        ) -> impl Future<Output = Result<RespondWorkflowTaskCompletedResponse>> + Send + 'b
            where 'a: 'b, Self: 'b;

        fn complete_activity_task<'a, 'b>(
            &self,
            task_token: TaskToken,
            result: Option<Payloads>,
        ) -> impl Future<Output = Result<RespondActivityTaskCompletedResponse>> + Send + 'b
            where 'a: 'b, Self: 'b;

        fn complete_nexus_task<'a, 'b>(
            &self,
            task_token: TaskToken,
            response: nexus::v1::Response,
        ) -> impl Future<Output = Result<RespondNexusTaskCompletedResponse>> + Send + 'b
            where 'a: 'b, Self: 'b;

        fn cancel_activity_task<'a, 'b>(
            &self,
            task_token: TaskToken,
            details: Option<Payloads>,
        ) -> impl Future<Output = Result<RespondActivityTaskCanceledResponse>> + Send + 'b
            where 'a: 'b, Self: 'b;

        fn fail_activity_task<'a, 'b>(
            &self,
            task_token: TaskToken,
            failure: Option<Failure>,
        ) -> impl Future<Output = Result<RespondActivityTaskFailedResponse>> + Send + 'b
            where 'a: 'b, Self: 'b;

        fn fail_workflow_task<'a, 'b>(
            &self,
            task_token: TaskToken,
            cause: WorkflowTaskFailedCause,
            failure: Option<Failure>,
        ) -> impl Future<Output = Result<RespondWorkflowTaskFailedResponse>> + Send + 'b
            where 'a: 'b, Self: 'b;

        fn fail_nexus_task<'a, 'b>(
            &self,
            task_token: TaskToken,
            error: nexus::v1::HandlerError,
        ) -> impl Future<Output = Result<RespondNexusTaskFailedResponse>> + Send + 'b
            where 'a: 'b, Self: 'b;

        fn record_activity_heartbeat<'a, 'b>(
           &self,
           task_token: TaskToken,
           details: Option<Payloads>,
        ) -> impl Future<Output = Result<RecordActivityTaskHeartbeatResponse>> + Send + 'b
            where 'a: 'b, Self: 'b;

        fn get_workflow_execution_history<'a, 'b>(
            &self,
            workflow_id: String,
            run_id: Option<String>,
            page_token: Vec<u8>
        ) -> impl Future<Output = Result<GetWorkflowExecutionHistoryResponse>> + Send + 'b
            where 'a: 'b, Self: 'b;

        fn respond_legacy_query<'a, 'b>(
            &self,
            task_token: TaskToken,
            query_result: LegacyQueryResult,
        ) -> impl Future<Output = Result<RespondQueryTaskCompletedResponse>> + Send + 'b
            where 'a: 'b, Self: 'b;

        fn describe_namespace<'a, 'b>(&self) ->
          impl Future<Output = Result<DescribeNamespaceResponse>> + Send + 'b
          where 'a: 'b, Self: 'b;

        fn shutdown_worker<'a, 'b>(&self, sticky_task_queue: String) -> impl Future<Output = Result<ShutdownWorkerResponse>> + Send + 'b
            where 'a: 'b, Self: 'b;

        fn record_worker_heartbeat<'a, 'b>(
            &self,
            namespace: String,
<<<<<<< HEAD
            identity: String,
=======
>>>>>>> 29e8231b
            heartbeat: Vec<WorkerHeartbeat>
        ) -> impl Future<Output = Result<RecordWorkerHeartbeatResponse>> + Send + 'b where 'a: 'b, Self: 'b;

        fn replace_client(&self, new_client: RetryClient<Client>);
        fn capabilities(&self) -> Option<Capabilities>;
        fn workers(&self) -> Arc<ClientWorkerSet>;
        fn is_mock(&self) -> bool;
        fn sdk_name_and_version(&self) -> (String, String);
        fn identity(&self) -> String;
        fn worker_set_key(&self) -> Uuid;
    }
}<|MERGE_RESOLUTION|>--- conflicted
+++ resolved
@@ -154,10 +154,6 @@
         fn record_worker_heartbeat<'a, 'b>(
             &self,
             namespace: String,
-<<<<<<< HEAD
-            identity: String,
-=======
->>>>>>> 29e8231b
             heartbeat: Vec<WorkerHeartbeat>
         ) -> impl Future<Output = Result<RecordWorkerHeartbeatResponse>> + Send + 'b where 'a: 'b, Self: 'b;
 
