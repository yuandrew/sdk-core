--- conflicted
+++ resolved
@@ -7,1048 +7,7 @@
 #[cfg(any(feature = "test-utilities", test))]
 pub use integ_helpers::*;
 
-<<<<<<< HEAD
-pub(crate) fn test_worker_cfg() -> WorkerConfigBuilder {
-    let mut wcb = WorkerConfigBuilder::default();
-    wcb.namespace(NAMESPACE)
-        .task_queue(TEST_Q)
-        .versioning_strategy(WorkerVersioningStrategy::None {
-            build_id: "test_bin_id".to_string(),
-        })
-        .ignore_evicts_on_shutdown(true)
-        // Serial polling since it makes mocking much easier.
-        .workflow_task_poller_behavior(PollerBehavior::SimpleMaximum(1_usize));
-    wcb
-}
-
-/// When constructing responses for mocks, indicates how a given response should be built
-#[derive(derive_more::From)]
-#[allow(clippy::large_enum_variant)] // Test only code, whatever.
-pub(crate) enum ResponseType {
-    ToTaskNum(usize),
-    /// Returns just the history from the WFT completed of the provided task number - 1, through to
-    /// the next WFT started. Simulating the incremental history for just the provided task number
-    #[from(ignore)]
-    OneTask(usize),
-    /// Waits until the future resolves before responding as `ToTaskNum` with the provided number
-    UntilResolved(BoxFuture<'static, ()>, usize),
-    /// Waits until the future resolves before responding with the provided response
-    UntilResolvedRaw(BoxFuture<'static, ()>, PollWorkflowTaskQueueResponse),
-    AllHistory,
-    Raw(PollWorkflowTaskQueueResponse),
-}
-
-#[derive(Eq, PartialEq, Hash)]
-pub(crate) enum HashableResponseType {
-    ToTaskNum(usize),
-    OneTask(usize),
-    UntilResolved(usize),
-    UntilResolvedRaw(TaskToken),
-    AllHistory,
-    Raw(TaskToken),
-}
-
-impl ResponseType {
-    fn hashable(&self) -> HashableResponseType {
-        match self {
-            ResponseType::ToTaskNum(x) => HashableResponseType::ToTaskNum(*x),
-            ResponseType::OneTask(x) => HashableResponseType::OneTask(*x),
-            ResponseType::AllHistory => HashableResponseType::AllHistory,
-            ResponseType::Raw(r) => HashableResponseType::Raw(r.task_token.clone().into()),
-            ResponseType::UntilResolved(_, x) => HashableResponseType::UntilResolved(*x),
-            ResponseType::UntilResolvedRaw(_, r) => {
-                HashableResponseType::UntilResolvedRaw(r.task_token.clone().into())
-            }
-        }
-    }
-}
-
-impl From<&usize> for ResponseType {
-    fn from(u: &usize) -> Self {
-        Self::ToTaskNum(*u)
-    }
-}
-
-/// Given identifiers for a workflow/run, and a test history builder, construct an instance of
-/// the a worker with a mock server client that will produce the responses as appropriate.
-///
-/// `response_batches` is used to control the fake [PollWorkflowTaskQueueResponse]s returned. For
-/// each number in the input list, a fake response will be prepared which includes history up to the
-/// workflow task with that number, as in [TestHistoryBuilder::get_history_info].
-pub(crate) fn build_fake_worker(
-    wf_id: &str,
-    t: TestHistoryBuilder,
-    response_batches: impl IntoIterator<Item = impl Into<ResponseType>>,
-) -> Worker {
-    let response_batches = response_batches.into_iter().map(Into::into).collect();
-    let mock_holder = build_multihist_mock_sg(
-        vec![FakeWfResponses {
-            wf_id: wf_id.to_owned(),
-            hist: t,
-            response_batches,
-        }],
-        true,
-        0,
-    );
-    mock_worker(mock_holder)
-}
-
-pub(crate) fn build_fake_sdk(mock_cfg: MockPollCfg) -> temporal_sdk::Worker {
-    let mut mock = build_mock_pollers(mock_cfg);
-    mock.worker_cfg(|c| {
-        c.max_cached_workflows = 1;
-        c.ignore_evicts_on_shutdown = false;
-    });
-    let core = mock_worker(mock);
-    let mut worker = temporal_sdk::Worker::new_from_core(Arc::new(core), "replay_q".to_string());
-    worker.set_worker_interceptor(FailOnNondeterminismInterceptor {});
-    worker
-}
-
-pub(crate) fn mock_worker(mocks: MocksHolder) -> Worker {
-    let sticky_q = sticky_q_name_for_worker("unit-test", mocks.inputs.config.max_cached_workflows);
-    let act_poller = if mocks.inputs.config.no_remote_activities {
-        None
-    } else {
-        mocks.inputs.act_poller
-    };
-    Worker::new_with_pollers(
-        mocks.inputs.config,
-        sticky_q,
-        mocks.client,
-        TaskPollers::Mocked {
-            wft_stream: mocks.inputs.wft_stream,
-            act_poller,
-            nexus_poller: mocks
-                .inputs
-                .nexus_poller
-                .unwrap_or_else(|| mock_poller_from_resps([])),
-        },
-        None,
-        None,
-    )
-}
-
-pub(crate) fn mock_sdk(poll_cfg: MockPollCfg) -> TestWorker {
-    mock_sdk_cfg(poll_cfg, |_| {})
-}
-pub(crate) fn mock_sdk_cfg(
-    mut poll_cfg: MockPollCfg,
-    mutator: impl FnOnce(&mut WorkerConfig),
-) -> TestWorker {
-    poll_cfg.using_rust_sdk = true;
-    let mut mock = build_mock_pollers(poll_cfg);
-    mock.worker_cfg(mutator);
-    let core = mock_worker(mock);
-    TestWorker::new(Arc::new(core), TEST_Q.to_string())
-}
-
-pub(crate) struct FakeWfResponses {
-    pub(crate) wf_id: String,
-    pub(crate) hist: TestHistoryBuilder,
-    pub(crate) response_batches: Vec<ResponseType>,
-}
-
-// TODO: Should be all-internal to this module
-pub(crate) struct MocksHolder {
-    client: Arc<dyn WorkerClient>,
-    inputs: MockWorkerInputs,
-    pub(crate) outstanding_task_map: Option<OutstandingWFTMap>,
-}
-
-impl MocksHolder {
-    pub(crate) fn worker_cfg(&mut self, mutator: impl FnOnce(&mut WorkerConfig)) {
-        mutator(&mut self.inputs.config);
-    }
-
-    pub(crate) fn set_act_poller(&mut self, poller: BoxedPoller<PollActivityTaskQueueResponse>) {
-        self.inputs.act_poller = Some(poller);
-    }
-
-    /// Can be used for tests that need to avoid auto-shutdown due to running out of mock responses
-    pub(crate) fn make_wft_stream_interminable(&mut self) {
-        let old_stream = std::mem::replace(&mut self.inputs.wft_stream, stream::pending().boxed());
-        self.inputs.wft_stream = old_stream.chain(stream::pending()).boxed();
-    }
-}
-
-pub(crate) struct MockWorkerInputs {
-    pub(crate) wft_stream: BoxStream<'static, Result<ValidPollWFTQResponse, tonic::Status>>,
-    pub(crate) act_poller: Option<BoxedPoller<PollActivityTaskQueueResponse>>,
-    pub(crate) nexus_poller: Option<BoxedPoller<PollNexusTaskQueueResponse>>,
-    pub(crate) config: WorkerConfig,
-}
-
-impl Default for MockWorkerInputs {
-    fn default() -> Self {
-        Self::new(stream::pending().boxed())
-    }
-}
-
-impl MockWorkerInputs {
-    pub(crate) fn new(
-        wft_stream: BoxStream<'static, Result<ValidPollWFTQResponse, tonic::Status>>,
-    ) -> Self {
-        Self {
-            wft_stream,
-            act_poller: None,
-            nexus_poller: None,
-            config: test_worker_cfg().build().unwrap(),
-        }
-    }
-}
-
-impl MocksHolder {
-    pub(crate) fn from_mock_worker(
-        client: impl WorkerClient + 'static,
-        mock_worker: MockWorkerInputs,
-    ) -> Self {
-        Self {
-            client: Arc::new(client),
-            inputs: mock_worker,
-            outstanding_task_map: None,
-        }
-    }
-
-    /// Uses the provided list of tasks to create a mock poller for the `TEST_Q`
-    pub(crate) fn from_client_with_activities<ACT>(
-        client: impl WorkerClient + 'static,
-        act_tasks: ACT,
-    ) -> Self
-    where
-        ACT: IntoIterator<Item = QueueResponse<PollActivityTaskQueueResponse>>,
-        <ACT as IntoIterator>::IntoIter: Send + 'static,
-    {
-        let wft_stream = stream::pending().boxed();
-        let mock_act_poller = mock_poller_from_resps(act_tasks);
-        let mock_worker = MockWorkerInputs {
-            wft_stream,
-            act_poller: Some(mock_act_poller),
-            nexus_poller: None,
-            config: test_worker_cfg().build().unwrap(),
-        };
-        Self {
-            client: Arc::new(client),
-            inputs: mock_worker,
-            outstanding_task_map: None,
-        }
-    }
-
-    /// Uses the provided task responses and delivers them as quickly as possible when polled.
-    /// This is only useful to test buffering, as typically you do not want to pretend that
-    /// the server is delivering WFTs super fast for the same run.
-    pub(crate) fn from_wft_stream(
-        client: impl WorkerClient + 'static,
-        stream: impl Stream<Item = PollWorkflowTaskQueueResponse> + Send + 'static,
-    ) -> Self {
-        let wft_stream = stream
-            .map(|r| Ok(r.try_into().expect("Mock responses must be valid work")))
-            .boxed();
-        let mock_worker = MockWorkerInputs {
-            wft_stream,
-            act_poller: None,
-            nexus_poller: None,
-            config: test_worker_cfg().build().unwrap(),
-        };
-        Self {
-            client: Arc::new(client),
-            inputs: mock_worker,
-            outstanding_task_map: None,
-        }
-    }
-}
-
-// TODO: Un-pub ideally
-pub(crate) fn mock_poller_from_resps<T, I>(tasks: I) -> BoxedPoller<T>
-where
-    T: Send + Sync + 'static,
-    I: IntoIterator<Item = QueueResponse<T>>,
-    <I as IntoIterator>::IntoIter: Send + 'static,
-{
-    let mut mock_poller = mock_manual_poller();
-    let mut tasks = tasks.into_iter();
-    mock_poller.expect_poll().returning(move || {
-        if let Some(t) = tasks.next() {
-            async move {
-                if let Some(f) = t.delay_until {
-                    f.await;
-                }
-                Some(Ok(t.resp))
-            }
-            .boxed()
-        } else {
-            async { None }.boxed()
-        }
-    });
-    Box::new(mock_poller) as BoxedPoller<T>
-}
-
-pub(crate) fn mock_poller<T>() -> MockPoller<T>
-where
-    T: Send + Sync + 'static,
-{
-    let mut mock_poller = MockPoller::new();
-    mock_poller.expect_shutdown_box().return_const(());
-    mock_poller.expect_notify_shutdown().return_const(());
-    mock_poller
-}
-
-pub(crate) fn mock_manual_poller<T>() -> MockManualPoller<T>
-where
-    T: Send + Sync + 'static,
-{
-    let mut mock_poller = MockManualPoller::new();
-    mock_poller
-        .expect_shutdown_box()
-        .returning(|| async {}.boxed());
-    mock_poller.expect_notify_shutdown().return_const(());
-    mock_poller
-}
-
-/// Build a mock server client capable of returning multiple different histories for different
-/// workflows. It does so by tracking outstanding workflow tasks like is also happening in core
-/// (which is unfortunately a bit redundant, we could provide hooks in core but that feels a little
-/// nasty). If there is an outstanding task for a given workflow, new chunks of its history are not
-/// returned. If there is not, the next batch of history is returned for any workflow without an
-/// outstanding task. Outstanding tasks are cleared on completion, failure, or eviction.
-///
-/// `num_expected_fails` can be provided to set a specific number of expected failed workflow tasks
-/// sent to the server.
-pub(crate) fn build_multihist_mock_sg(
-    hists: impl IntoIterator<Item = FakeWfResponses>,
-    enforce_correct_number_of_polls: bool,
-    num_expected_fails: usize,
-) -> MocksHolder {
-    let mh = MockPollCfg::new(
-        hists.into_iter().collect(),
-        enforce_correct_number_of_polls,
-        num_expected_fails,
-    );
-    build_mock_pollers(mh)
-}
-
-/// See [build_multihist_mock_sg] -- one history convenience version
-pub(crate) fn single_hist_mock_sg(
-    wf_id: &str,
-    t: TestHistoryBuilder,
-    response_batches: impl IntoIterator<Item = impl Into<ResponseType>>,
-    mock_client: MockWorkerClient,
-    enforce_num_polls: bool,
-) -> MocksHolder {
-    let mut mh = MockPollCfg::from_resp_batches(wf_id, t, response_batches, mock_client);
-    mh.enforce_correct_number_of_polls = enforce_num_polls;
-    build_mock_pollers(mh)
-}
-
-type WFTCompletionMockFn = dyn FnMut(&WorkflowTaskCompletion) -> Result<RespondWorkflowTaskCompletedResponse, tonic::Status>
-    + Send;
-
-#[allow(clippy::type_complexity)]
-pub(crate) struct MockPollCfg {
-    pub(crate) hists: Vec<FakeWfResponses>,
-    pub(crate) enforce_correct_number_of_polls: bool,
-    pub(crate) num_expected_fails: usize,
-    pub(crate) num_expected_legacy_query_resps: usize,
-    pub(crate) mock_client: MockWorkerClient,
-    /// All calls to fail WFTs must match this predicate
-    pub(crate) expect_fail_wft_matcher:
-        Box<dyn Fn(&TaskToken, &WorkflowTaskFailedCause, &Option<Failure>) -> bool + Send>,
-    /// All calls to legacy query responses must match this predicate
-    pub(crate) expect_legacy_query_matcher:
-        Box<dyn Fn(&TaskToken, &LegacyQueryResult) -> bool + Send>,
-    pub(crate) completion_mock_fn: Option<Box<WFTCompletionMockFn>>,
-    pub(crate) num_expected_completions: Option<TimesRange>,
-    /// If being used with the Rust SDK, this is set true. It ensures pollers will not error out
-    /// early with no work, since we cannot know the exact number of times polling will happen.
-    /// Instead, they will just block forever.
-    pub(crate) using_rust_sdk: bool,
-    pub(crate) make_poll_stream_interminable: bool,
-}
-
-impl MockPollCfg {
-    pub(crate) fn new(
-        hists: Vec<FakeWfResponses>,
-        enforce_correct_number_of_polls: bool,
-        num_expected_fails: usize,
-    ) -> Self {
-        Self {
-            hists,
-            enforce_correct_number_of_polls,
-            num_expected_fails,
-            num_expected_legacy_query_resps: 0,
-            mock_client: mock_worker_client(),
-            expect_fail_wft_matcher: Box::new(|_, _, _| true),
-            expect_legacy_query_matcher: Box::new(|_, _| true),
-            completion_mock_fn: None,
-            num_expected_completions: None,
-            using_rust_sdk: false,
-            make_poll_stream_interminable: false,
-        }
-    }
-
-    /// Builds a config which will hand out each WFT in the history builder one by one
-    pub(crate) fn from_hist_builder(t: TestHistoryBuilder) -> Self {
-        let full_hist_info = t.get_full_history_info().unwrap();
-        let tasks = 1..=full_hist_info.wf_task_count();
-        Self::from_resp_batches("fake_wf_id", t, tasks, mock_worker_client())
-    }
-
-    pub(crate) fn from_resps(
-        t: TestHistoryBuilder,
-        resps: impl IntoIterator<Item = impl Into<ResponseType>>,
-    ) -> Self {
-        Self::from_resp_batches("fake_wf_id", t, resps, mock_worker_client())
-    }
-
-    pub(crate) fn from_resp_batches(
-        wf_id: &str,
-        t: TestHistoryBuilder,
-        resps: impl IntoIterator<Item = impl Into<ResponseType>>,
-        mock_client: MockWorkerClient,
-    ) -> Self {
-        Self {
-            hists: vec![FakeWfResponses {
-                wf_id: wf_id.to_owned(),
-                hist: t,
-                response_batches: resps.into_iter().map(Into::into).collect(),
-            }],
-            enforce_correct_number_of_polls: true,
-            num_expected_fails: 0,
-            num_expected_legacy_query_resps: 0,
-            mock_client,
-            expect_fail_wft_matcher: Box::new(|_, _, _| true),
-            expect_legacy_query_matcher: Box::new(|_, _| true),
-            completion_mock_fn: None,
-            num_expected_completions: None,
-            using_rust_sdk: false,
-            make_poll_stream_interminable: false,
-        }
-    }
-
-    pub(crate) fn completion_asserts_from_expectations(
-        &mut self,
-        builder_fn: impl FnOnce(CompletionAssertsBuilder<'_>),
-    ) {
-        let builder = CompletionAssertsBuilder {
-            dest: &mut self.completion_mock_fn,
-            assertions: Default::default(),
-        };
-        builder_fn(builder);
-    }
-}
-
-#[allow(clippy::type_complexity)]
-pub(crate) struct CompletionAssertsBuilder<'a> {
-    dest: &'a mut Option<Box<WFTCompletionMockFn>>,
-    assertions: VecDeque<Box<dyn FnOnce(&WorkflowTaskCompletion) + Send>>,
-}
-
-impl CompletionAssertsBuilder<'_> {
-    pub(crate) fn then(
-        &mut self,
-        assert: impl FnOnce(&WorkflowTaskCompletion) + Send + 'static,
-    ) -> &mut Self {
-        self.assertions.push_back(Box::new(assert));
-        self
-    }
-}
-
-impl Drop for CompletionAssertsBuilder<'_> {
-    fn drop(&mut self) {
-        let mut asserts = std::mem::take(&mut self.assertions);
-        *self.dest = Some(Box::new(move |wtc| {
-            if let Some(fun) = asserts.pop_front() {
-                fun(wtc);
-            }
-            Ok(Default::default())
-        }));
-    }
-}
-
-#[derive(Default, Clone)]
-pub(crate) struct OutstandingWFTMap {
-    map: Arc<RwLock<BiMap<String, TaskToken>>>,
-    waker: Arc<Notify>,
-    all_work_delivered: Arc<AtomicBool>,
-}
-
-impl OutstandingWFTMap {
-    fn has_run(&self, run_id: &str) -> bool {
-        self.map.read().contains_left(run_id)
-    }
-
-    fn put_token(&self, run_id: String, token: TaskToken) {
-        self.map.write().insert(run_id, token);
-    }
-
-    fn release_token(&self, token: &TaskToken) {
-        self.map.write().remove_by_right(token);
-        self.waker.notify_one();
-    }
-
-    pub(crate) fn release_run(&self, run_id: &str) {
-        self.map.write().remove_by_left(run_id);
-        self.waker.notify_waiters();
-    }
-
-    pub(crate) fn all_work_delivered(&self) -> bool {
-        self.all_work_delivered.load(Ordering::Acquire)
-    }
-}
-
-struct EnsuresWorkDoneWFTStream {
-    inner: UnboundedReceiverStream<ValidPollWFTQResponse>,
-    all_work_was_completed: Arc<AtomicBool>,
-}
-impl Stream for EnsuresWorkDoneWFTStream {
-    type Item = ValidPollWFTQResponse;
-
-    fn poll_next(mut self: Pin<&mut Self>, cx: &mut Context<'_>) -> Poll<Option<Self::Item>> {
-        self.inner.poll_next_unpin(cx)
-    }
-}
-impl Drop for EnsuresWorkDoneWFTStream {
-    fn drop(&mut self) {
-        if !self.all_work_was_completed.load(Ordering::Acquire) && !std::thread::panicking() {
-            panic!("Not all workflow tasks were taken from mock!");
-        }
-    }
-}
-
-/// Given an iterable of fake responses, return the mocks & associated data to work with them
-pub(crate) fn build_mock_pollers(mut cfg: MockPollCfg) -> MocksHolder {
-    let mut task_q_resps: BTreeMap<String, VecDeque<_>> = BTreeMap::new();
-    let all_work_delivered = if cfg.enforce_correct_number_of_polls && !cfg.using_rust_sdk {
-        Arc::new(AtomicBool::new(false))
-    } else {
-        Arc::new(AtomicBool::new(true))
-    };
-
-    let outstanding_wf_task_tokens = OutstandingWFTMap {
-        map: Arc::new(Default::default()),
-        waker: Arc::new(Default::default()),
-        all_work_delivered: all_work_delivered.clone(),
-    };
-
-    for hist in cfg.hists {
-        let full_hist_info = hist.hist.get_full_history_info().unwrap();
-        // Ensure no response batch is trying to return more tasks than the history contains
-        for respt in &hist.response_batches {
-            if let ResponseType::ToTaskNum(rb_wf_num) = respt {
-                assert!(
-                    *rb_wf_num <= full_hist_info.wf_task_count(),
-                    "Wf task count {} is not <= total task count {}",
-                    rb_wf_num,
-                    full_hist_info.wf_task_count()
-                );
-            }
-        }
-
-        // Convert history batches into poll responses, while also tracking how many times a given
-        // history has been returned so we can increment the associated attempt number on the WFT.
-        // NOTE: This is hard to use properly with the `AfterEveryReply` testing eviction mode.
-        //  Such usages need a history different from other eviction modes which would include
-        //  WFT timeouts or something to simulate the task getting dropped.
-        let mut attempts_at_task_num = HashMap::new();
-        let responses: Vec<_> = hist
-            .response_batches
-            .into_iter()
-            .map(|response| {
-                let cur_attempt = attempts_at_task_num.entry(response.hashable()).or_insert(1);
-                let mut r = hist_to_poll_resp(&hist.hist, hist.wf_id.clone(), response);
-                r.attempt = *cur_attempt;
-                *cur_attempt += 1;
-                r
-            })
-            .collect();
-
-        let tasks = VecDeque::from(responses);
-        task_q_resps.insert(hist.wf_id, tasks);
-    }
-
-    // The poller will return history from any workflow runs that do not have currently
-    // outstanding tasks.
-    let outstanding = outstanding_wf_task_tokens.clone();
-    let outstanding_wakeup = outstanding.waker.clone();
-    let (wft_tx, wft_rx) = unbounded_channel();
-    tokio::task::spawn(async move {
-        loop {
-            let mut resp = None;
-            let mut resp_iter = task_q_resps.iter_mut();
-            for (_, tasks) in &mut resp_iter {
-                // Must extract run id from a workflow task associated with this workflow
-                // TODO: Case where run id changes for same workflow id is not handled here
-                if let Some(t) = tasks.front() {
-                    let rid = t.workflow_execution.as_ref().unwrap().run_id.clone();
-                    if !outstanding.has_run(&rid) {
-                        let t = tasks.pop_front().unwrap();
-                        outstanding.put_token(rid, TaskToken(t.task_token.clone()));
-                        resp = Some(t);
-                        break;
-                    }
-                }
-            }
-            let no_tasks_for_anyone = resp_iter.next().is_none();
-
-            if let Some(resp) = resp {
-                if let Some(d) = resp.delay_until {
-                    d.await;
-                }
-                if wft_tx
-                    .send(
-                        resp.resp
-                            .try_into()
-                            .expect("Mock responses must be valid work"),
-                    )
-                    .is_err()
-                {
-                    dbg!("Exiting mock WFT task because rcv half of stream was dropped");
-                    break;
-                }
-            }
-
-            // No more work to do
-            if task_q_resps.values().all(|q| q.is_empty()) {
-                outstanding
-                    .all_work_delivered
-                    .store(true, Ordering::Release);
-                break;
-            }
-
-            if no_tasks_for_anyone {
-                tokio::select! {
-                    _ = outstanding_wakeup.notified() => {}
-                    _ = tokio::time::sleep(Duration::from_secs(60)) => {}
-                }
-            }
-        }
-    });
-    let mock_worker = MockWorkerInputs::new(
-        EnsuresWorkDoneWFTStream {
-            inner: UnboundedReceiverStream::new(wft_rx),
-            all_work_was_completed: all_work_delivered,
-        }
-        .map(Ok)
-        .boxed(),
-    );
-
-    let outstanding = outstanding_wf_task_tokens.clone();
-    let expect_completes = cfg.mock_client.expect_complete_workflow_task();
-    if let Some(range) = cfg.num_expected_completions {
-        expect_completes.times(range);
-    } else if cfg.completion_mock_fn.is_some() {
-        expect_completes.times(1..);
-    }
-    expect_completes.returning(move |comp| {
-        let r = if let Some(ass) = cfg.completion_mock_fn.as_mut() {
-            // tee hee
-            ass(&comp)
-        } else {
-            Ok(RespondWorkflowTaskCompletedResponse::default())
-        };
-        outstanding.release_token(&comp.task_token);
-        r
-    });
-    let outstanding = outstanding_wf_task_tokens.clone();
-    cfg.mock_client
-        .expect_fail_workflow_task()
-        .withf(cfg.expect_fail_wft_matcher)
-        .times::<TimesRange>(cfg.num_expected_fails.into())
-        .returning(move |tt, _, _| {
-            outstanding.release_token(&tt);
-            Ok(Default::default())
-        });
-    let outstanding = outstanding_wf_task_tokens.clone();
-    cfg.mock_client
-        .expect_respond_legacy_query()
-        .withf(cfg.expect_legacy_query_matcher)
-        .times::<TimesRange>(cfg.num_expected_legacy_query_resps.into())
-        .returning(move |tt, _| {
-            outstanding.release_token(&tt);
-            Ok(Default::default())
-        });
-
-    let mut mh = MocksHolder {
-        client: Arc::new(cfg.mock_client),
-        inputs: mock_worker,
-        outstanding_task_map: Some(outstanding_wf_task_tokens),
-    };
-    if cfg.make_poll_stream_interminable {
-        mh.make_wft_stream_interminable();
-    }
-    mh
-}
-
-pub(crate) struct QueueResponse<T> {
-    pub(crate) resp: T,
-    pub(crate) delay_until: Option<BoxFuture<'static, ()>>,
-}
-
-impl<T> From<T> for QueueResponse<T> {
-    fn from(resp: T) -> Self {
-        QueueResponse {
-            resp,
-            delay_until: None,
-        }
-    }
-}
-impl From<QueueResponse<PollWorkflowTaskQueueResponse>> for ResponseType {
-    fn from(qr: QueueResponse<PollWorkflowTaskQueueResponse>) -> Self {
-        if let Some(du) = qr.delay_until {
-            ResponseType::UntilResolvedRaw(du, qr.resp)
-        } else {
-            ResponseType::Raw(qr.resp)
-        }
-    }
-}
-impl<T> Deref for QueueResponse<T> {
-    type Target = T;
-
-    fn deref(&self) -> &Self::Target {
-        &self.resp
-    }
-}
-impl<T> DerefMut for QueueResponse<T> {
-    fn deref_mut(&mut self) -> &mut Self::Target {
-        &mut self.resp
-    }
-}
-impl<T> Debug for QueueResponse<T>
-where
-    T: Debug,
-{
-    fn fmt(&self, f: &mut std::fmt::Formatter<'_>) -> std::fmt::Result {
-        self.resp.fmt(f)
-    }
-}
-
-pub(crate) trait PollWFTRespExt {
-    /// Add an update request to the poll response, using the update name "update_fn" and no args.
-    /// Returns the inner request body.
-    fn add_update_request(
-        &mut self,
-        update_id: impl ToString,
-        after_event_id: i64,
-    ) -> update::v1::Request;
-}
-
-impl PollWFTRespExt for PollWorkflowTaskQueueResponse {
-    fn add_update_request(
-        &mut self,
-        update_id: impl ToString,
-        after_event_id: i64,
-    ) -> update::v1::Request {
-        let upd_req_body = update::v1::Request {
-            meta: Some(update::v1::Meta {
-                update_id: update_id.to_string(),
-                identity: "agent_id".to_string(),
-            }),
-            input: Some(update::v1::Input {
-                header: None,
-                name: "update_fn".to_string(),
-                args: None,
-            }),
-        };
-        self.messages.push(protocol::v1::Message {
-            id: format!("update-{}", update_id.to_string()),
-            protocol_instance_id: update_id.to_string(),
-            body: Some(
-                pack_any(
-                    "type.googleapis.com/temporal.api.update.v1.Request".to_string(),
-                    &upd_req_body,
-                )
-                .unwrap(),
-            ),
-            sequencing_id: Some(message::SequencingId::EventId(after_event_id)),
-        });
-        upd_req_body
-    }
-}
-
-pub(crate) fn hist_to_poll_resp(
-    t: &TestHistoryBuilder,
-    wf_id: impl Into<String>,
-    response_type: ResponseType,
-) -> QueueResponse<PollWorkflowTaskQueueResponse> {
-    let run_id = t.get_orig_run_id();
-    let wf = WorkflowExecution {
-        workflow_id: wf_id.into(),
-        run_id: run_id.to_string(),
-    };
-    let mut delay_until = None;
-    let hist_info = match response_type {
-        ResponseType::ToTaskNum(tn) => t.get_history_info(tn).unwrap(),
-        ResponseType::OneTask(tn) => t.get_one_wft(tn).unwrap(),
-        ResponseType::AllHistory => t.get_full_history_info().unwrap(),
-        ResponseType::Raw(r) => {
-            return QueueResponse {
-                resp: r,
-                delay_until: None,
-            };
-        }
-        ResponseType::UntilResolved(fut, tn) => {
-            delay_until = Some(fut);
-            t.get_history_info(tn).unwrap()
-        }
-        ResponseType::UntilResolvedRaw(fut, r) => {
-            return QueueResponse {
-                resp: r,
-                delay_until: Some(fut),
-            };
-        }
-    };
-    let mut resp = hist_info.as_poll_wft_response();
-    resp.workflow_execution = Some(wf);
-    QueueResponse { resp, delay_until }
-}
-
-type AsserterWithReply<'a> = (
-    &'a dyn Fn(&WorkflowActivation),
-    workflow_activation_completion::Status,
-);
-
-/// Determines when workflows are kept in the cache or evicted for [poll_and_reply] type tests
-#[derive(Debug, Clone, Copy, PartialEq, Eq, Hash)]
-pub(crate) enum WorkflowCachingPolicy {
-    /// Workflows are evicted after each workflow task completion. Note that this is *not* after
-    /// each workflow activation - there are often multiple activations per workflow task.
-    NonSticky,
-
-    /// Not a real mode, but good for imitating crashes. Evict workflows after *every* reply,
-    /// even if there are pending activations
-    #[cfg(test)]
-    AfterEveryReply,
-}
-
-/// This function accepts a list of asserts and replies to workflow activations to run against the
-/// provided instance of fake core.
-///
-/// It handles the business of re-sending the same activation replies over again in the event
-/// of eviction or workflow activation failure. Activation failures specifically are only run once,
-/// since they clearly can't be returned every time we replay the workflow, or it could never
-/// proceed
-pub(crate) async fn poll_and_reply<'a>(
-    worker: &'a Worker,
-    eviction_mode: WorkflowCachingPolicy,
-    expect_and_reply: &'a [AsserterWithReply<'a>],
-) {
-    poll_and_reply_clears_outstanding_evicts(worker, None, eviction_mode, expect_and_reply).await;
-}
-
-pub(crate) async fn poll_and_reply_clears_outstanding_evicts<'a>(
-    worker: &'a Worker,
-    outstanding_map: Option<OutstandingWFTMap>,
-    eviction_mode: WorkflowCachingPolicy,
-    expect_and_reply: &'a [AsserterWithReply<'a>],
-) {
-    let mut evictions = 0;
-    let expected_evictions = expect_and_reply.len() - 1;
-    let mut executed_failures = HashSet::new();
-    let expected_fail_count = expect_and_reply
-        .iter()
-        .filter(|(_, reply)| !reply.is_success())
-        .count();
-
-    'outer: loop {
-        let expect_iter = expect_and_reply.iter();
-
-        for (i, interaction) in expect_iter.enumerate() {
-            let (asserter, reply) = interaction;
-            let complete_is_failure = !reply.is_success();
-            // Only send activation failures once
-            if executed_failures.contains(&i) {
-                continue;
-            }
-
-            let mut res = worker.poll_workflow_activation().await.unwrap();
-            if res.jobs.iter().any(|j| {
-                matches!(
-                    j.variant,
-                    Some(workflow_activation_job::Variant::RemoveFromCache(_))
-                )
-            }) && res.jobs.len() > 1
-            {
-                panic!("Saw an activation with an eviction & other work! {res:?}");
-            }
-            let is_eviction = res.is_only_eviction();
-
-            let mut do_release = false;
-
-            if is_eviction {
-                // If the job is an eviction, clear it, since in the tests we don't explicitly
-                // specify evict assertions
-                res.jobs.clear();
-                do_release = true;
-            }
-
-            // TODO: Can remove this if?
-            if !res.jobs.is_empty() {
-                asserter(&res);
-            }
-
-            let reply = if res.jobs.is_empty() {
-                // Just an eviction
-                WorkflowActivationCompletion::empty(res.run_id.clone())
-            } else {
-                // Eviction plus some work, we still want to issue the reply
-                WorkflowActivationCompletion {
-                    run_id: res.run_id.clone(),
-                    status: Some(reply.clone()),
-                }
-            };
-
-            let ends_execution = reply.has_execution_ending();
-
-            worker.complete_workflow_activation(reply).await.unwrap();
-
-            if do_release && let Some(omap) = outstanding_map.as_ref() {
-                omap.release_run(&res.run_id);
-            }
-            // Restart assertions from the beginning if it was an eviction (and workflow execution
-            // isn't over)
-            if is_eviction && !ends_execution {
-                continue 'outer;
-            }
-
-            if complete_is_failure {
-                executed_failures.insert(i);
-            }
-
-            match eviction_mode {
-                WorkflowCachingPolicy::NonSticky => (),
-                WorkflowCachingPolicy::AfterEveryReply => {
-                    if evictions < expected_evictions {
-                        worker.request_workflow_eviction(&res.run_id);
-                        evictions += 1;
-                    }
-                }
-            }
-        }
-
-        break;
-    }
-
-    assert_eq!(expected_fail_count, executed_failures.len());
-    assert_eq!(worker.outstanding_workflow_tasks().await, 0);
-}
-
-pub(crate) fn gen_assert_and_reply(
-    asserter: &dyn Fn(&WorkflowActivation),
-    reply_commands: Vec<workflow_command::Variant>,
-) -> AsserterWithReply<'_> {
-    (
-        asserter,
-        workflow_completion::Success::from_variants(reply_commands).into(),
-    )
-}
-
-pub(crate) fn gen_assert_and_fail(asserter: &dyn Fn(&WorkflowActivation)) -> AsserterWithReply<'_> {
-    (
-        asserter,
-        workflow_completion::Failure {
-            failure: Some(Failure {
-                message: "Intentional test failure".to_string(),
-                ..Default::default()
-            }),
-            ..Default::default()
-        }
-        .into(),
-    )
-}
-
-/// Generate asserts for [poll_and_reply] by passing patterns to match against the job list
-#[macro_export]
-macro_rules! job_assert {
-    ($($pat:pat),+) => {
-        |res| {
-            assert_matches!(
-                res.jobs.as_slice(),
-                [$(WorkflowActivationJob {
-                    variant: Some($pat),
-                }),+]
-            );
-        }
-    };
-}
-
-/// Forcibly drive a future a number of times, enforcing it is always returning Pending. This is
-/// useful for ensuring some future has proceeded "enough" before racing it against another future.
-#[macro_export]
-macro_rules! advance_fut {
-    ($fut:ident) => {
-        ::futures_util::pin_mut!($fut);
-        {
-            let waker = ::futures_util::task::noop_waker();
-            let mut cx = core::task::Context::from_waker(&waker);
-            for _ in 0..10 {
-                assert_matches!($fut.poll_unpin(&mut cx), core::task::Poll::Pending);
-                ::tokio::task::yield_now().await;
-            }
-        }
-    };
-}
-
-/// Helps easily construct prost proto durations from stdlib duration constructors
-#[macro_export]
-macro_rules! prost_dur {
-    ($dur_call:ident $args:tt) => {
-        std::time::Duration::$dur_call$args
-            .try_into()
-            .expect("test duration fits")
-    };
-}
-
-#[async_trait]
-pub(crate) trait WorkerExt {
-    /// Initiate shutdown, drain the pollers, and wait for shutdown to complete.
-    async fn drain_pollers_and_shutdown(self);
-    /// Initiate shutdown, drain the *activity* poller, and wait for shutdown to complete.
-    /// Takes a ref because of that one test that needs it.
-    async fn drain_activity_poller_and_shutdown(&self);
-}
-
-#[async_trait]
-impl WorkerExt for Worker {
-    async fn drain_pollers_and_shutdown(self) {
-        self.initiate_shutdown();
-        tokio::join!(
-            async {
-                assert_matches!(
-                    self.poll_activity_task().await.unwrap_err(),
-                    PollError::ShutDown
-                );
-            },
-            async {
-                loop {
-                    match self.poll_workflow_activation().await {
-                        Err(PollError::ShutDown) => break,
-                        Ok(a) if a.is_only_eviction() => {
-                            self.complete_workflow_activation(WorkflowActivationCompletion::empty(
-                                a.run_id,
-                            ))
-                            .await
-                            .unwrap();
-                        }
-                        o => panic!("Unexpected activation while draining: {o:?}"),
-                    }
-                }
-            }
-        );
-        self.finalize_shutdown().await;
-    }
-
-    async fn drain_activity_poller_and_shutdown(&self) {
-        self.initiate_shutdown();
-        assert_matches!(
-            self.poll_activity_task().await.unwrap_err(),
-            PollError::ShutDown
-        );
-        self.shutdown().await;
-    }
-}
-=======
 #[cfg(any(feature = "test-utilities", test))]
 mod integ_helpers;
 #[cfg(test)]
-mod unit_helpers;
->>>>>>> 29e8231b
+mod unit_helpers;