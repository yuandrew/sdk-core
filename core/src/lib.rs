#![warn(missing_docs)] // error if there are missing docs
#![allow(clippy::upper_case_acronyms)]

//! This crate provides a basis for creating new Temporal SDKs without completely starting from
//! scratch

#[cfg(test)]
#[macro_use]
pub extern crate assert_matches;
#[macro_use]
extern crate tracing;
extern crate core;

mod abstractions;
#[cfg(feature = "debug-plugin")]
pub mod debug_client;
#[cfg(feature = "ephemeral-server")]
pub mod ephemeral_server;
mod internal_flags;
mod pollers;
mod protosext;
pub mod replay;
pub(crate) mod retry_logic;
pub mod telemetry;
mod worker;

#[cfg(test)]
mod core_tests;
#[cfg(any(feature = "test-utilities", test))]
#[macro_use]
pub mod test_help;

use std::collections::HashMap;
pub(crate) use temporal_sdk_core_api::errors;

pub use pollers::{
    Client, ClientOptions, ClientOptionsBuilder, ClientTlsConfig, RetryClient, RetryConfig,
    TlsConfig, WorkflowClientTrait,
};
pub use temporal_sdk_core_api as api;
pub use temporal_sdk_core_protos as protos;
pub use temporal_sdk_core_protos::TaskToken;
pub use url::Url;
pub use worker::{
    FixedSizeSlotSupplier, RealSysInfo, ResourceBasedSlotsOptions,
    ResourceBasedSlotsOptionsBuilder, ResourceBasedTuner, ResourceSlotOptions, SlotSupplierOptions,
    TunerBuilder, TunerHolder, TunerHolderOptions, TunerHolderOptionsBuilder, Worker, WorkerConfig,
    WorkerConfigBuilder,
};

use crate::abstractions::dbg_panic;
use crate::worker::client::WorkerClientWithHeartbeat;
/// Expose [WorkerClient] symbols
pub use crate::worker::client::{
    PollActivityOptions, PollOptions, PollWorkflowOptions, WorkerClient, WorkflowTaskCompletion,
};
use crate::worker::heartbeat::{ClientIdentity, HeartbeatFn, SharedNamespaceWorker};
use crate::{
    replay::{HistoryForReplay, ReplayWorkerInput},
    telemetry::{
        TelemetryInstance, metrics::MetricsContext, remove_trace_subscriber_for_current_thread,
        set_trace_subscriber_for_current_thread, telemetry_init,
    },
    worker::client::WorkerClientBag,
};
use anyhow::bail;
use futures_util::Stream;
<<<<<<< HEAD
use parking_lot::Mutex;
=======
>>>>>>> 29e8231b
use std::sync::Arc;
use std::time::Duration;
use temporal_client::{ConfiguredClient, NamespacedClient, TemporalServiceClientWithMetrics};
use temporal_sdk_core_api::{
    Worker as WorkerTrait,
    errors::{CompleteActivityError, PollError},
    telemetry::TelemetryOptions,
};
use temporal_sdk_core_protos::coresdk::ActivityHeartbeat;
use uuid::Uuid;

/// Initialize a worker bound to a task queue.
///
/// You will need to have already initialized a [CoreRuntime] which will be used for this worker.
/// After the worker is initialized, you should use [CoreRuntime::tokio_handle] to run the worker's
/// async functions.
///
/// Lang implementations may pass in a [ConfiguredClient] directly (or a
/// [RetryClient] wrapping one, or a handful of other variants of the same idea). When they do so,
/// this function will always overwrite the client retry configuration, force the client to use the
/// namespace defined in the worker config, and set the client identity appropriately. IE: Use
/// [ClientOptions::connect_no_namespace], not [ClientOptions::connect].
pub fn init_worker<CT>(
    runtime: &CoreRuntime,
    worker_config: WorkerConfig,
    client: CT,
) -> Result<Worker, anyhow::Error>
where
    CT: Into<sealed::AnyClient>,
{
    let client_inner = *client.into().into_inner();
<<<<<<< HEAD
    let endpoint = client_inner.options().clone().target_url;
=======
>>>>>>> 29e8231b
    let client = init_worker_client(
        worker_config.namespace.clone(),
        worker_config.client_identity_override.clone(),
        client_inner,
    );
    let namespace = worker_config.namespace.clone();
    if client.namespace() != namespace {
        bail!("Passed in client is not bound to the same namespace as the worker");
    }
    if client.namespace() == "" {
        bail!("Client namespace cannot be empty");
    }
    let client_ident = client.get_identity().to_owned();
    let sticky_q = sticky_q_name_for_worker(&client_ident, worker_config.max_cached_workflows);

    if client_ident.is_empty() {
        bail!("Client identity cannot be empty. Either lang or user should be setting this value");
    }

<<<<<<< HEAD
    // TODO: runtime.telemetry.in_memory_meter not return an Option?
    let in_memory_meter = runtime.telemetry.in_memory_meter();

    let client_bag = Arc::new(WorkerClientBag::new(
        client,
        namespace.clone(),
        client_ident,
        worker_config.versioning_strategy.clone(),
    ));

    let mut worker = Worker::new(
        worker_config,
        sticky_q,
        client_bag.clone(),
        Some(&runtime.telemetry),
        in_memory_meter,
    );

    if runtime.heartbeat_interval.is_some() {
        let worker_instance_key = worker.worker_instance_key();
        let heartbeat_callback = worker.get_heartbeat_callback();
        if let Some(instance_key) = worker_instance_key
            && let Some(callback) = heartbeat_callback
        {
            let remove_worker_callback = runtime.register_heartbeat_callback(
                instance_key,
                ClientIdentity {
                    endpoint: endpoint.to_string(),
                    namespace: namespace.clone(),
                    task_queue: format!(
                        "temporal-sys/worker-commands/{}/{}",
                        namespace,
                        runtime.task_queue_key()
                    ),
                },
                callback,
                client_bag,
            );
            worker.register_heartbeat_shutdown_callback(remove_worker_callback);
        } else {
            dbg_panic!(
                "Worker instance key and heartbeat callback should exist for non-shared namespace worker"
            );
        }
    }

    Ok(worker)
=======
    let client_bag = Arc::new(WorkerClientBag::new(
        client,
        namespace.clone(),
        client_ident.clone(),
        worker_config.versioning_strategy.clone(),
    ));

    Worker::new(
        worker_config.clone(),
        sticky_q,
        client_bag.clone(),
        Some(&runtime.telemetry),
        runtime.heartbeat_interval,
        false,
    )
>>>>>>> 29e8231b
}

/// Create a worker for replaying one or more existing histories. It will auto-shutdown as soon as
/// all histories have finished being replayed.
///
/// You do not necessarily need a [CoreRuntime] for replay workers, but it's advisable to create
/// one and use it to run the replay worker's async functions the same way you would for a normal
/// worker.
pub fn init_replay_worker<I>(rwi: ReplayWorkerInput<I>) -> Result<Worker, anyhow::Error>
where
    I: Stream<Item = HistoryForReplay> + Send + 'static,
{
    info!(
        task_queue = rwi.config.task_queue.as_str(),
        "Registering replay worker"
    );
    rwi.into_core_worker()
}

pub(crate) fn init_worker_client(
    namespace: String,
    client_identity_override: Option<String>,
    client: ConfiguredClient<TemporalServiceClientWithMetrics>,
) -> RetryClient<Client> {
    let mut client = Client::new(client, namespace);
    if let Some(ref id_override) = client_identity_override {
        client.options_mut().identity.clone_from(id_override);
    }
    RetryClient::new(client, RetryConfig::default())
}

/// Creates a unique sticky queue name for a worker, iff the config allows for 1 or more cached
/// workflows.
pub(crate) fn sticky_q_name_for_worker(
    process_identity: &str,
    max_cached_workflows: usize,
) -> Option<String> {
    if max_cached_workflows > 0 {
        Some(format!(
            "{}-{}",
            &process_identity,
            uuid::Uuid::new_v4().simple()
        ))
    } else {
        None
    }
}

mod sealed {
    use super::*;

    /// Allows passing different kinds of clients into things that want to be flexible. Motivating
    /// use-case was worker initialization.
    ///
    /// Needs to exist in this crate to avoid blanket impl conflicts.
    pub struct AnyClient {
        pub(crate) inner: Box<ConfiguredClient<TemporalServiceClientWithMetrics>>,
    }
    impl AnyClient {
        pub(crate) fn into_inner(self) -> Box<ConfiguredClient<TemporalServiceClientWithMetrics>> {
            self.inner
        }
    }

    impl From<RetryClient<ConfiguredClient<TemporalServiceClientWithMetrics>>> for AnyClient {
        fn from(c: RetryClient<ConfiguredClient<TemporalServiceClientWithMetrics>>) -> Self {
            Self {
                inner: Box::new(c.into_inner()),
            }
        }
    }
    impl From<RetryClient<Client>> for AnyClient {
        fn from(c: RetryClient<Client>) -> Self {
            Self {
                inner: Box::new(c.into_inner().into_inner()),
            }
        }
    }
    impl From<Arc<RetryClient<Client>>> for AnyClient {
        fn from(c: Arc<RetryClient<Client>>) -> Self {
            Self {
                inner: Box::new(c.get_client().inner().clone()),
            }
        }
    }
    impl From<ConfiguredClient<TemporalServiceClientWithMetrics>> for AnyClient {
        fn from(c: ConfiguredClient<TemporalServiceClientWithMetrics>) -> Self {
            Self { inner: Box::new(c) }
        }
    }
}

/// Holds shared state/components needed to back instances of workers and clients. More than one
/// may be instantiated, but typically only one is needed. More than one runtime instance may be
/// useful if multiple different telemetry settings are required.
pub struct CoreRuntime {
    telemetry: TelemetryInstance,
    runtime: Option<tokio::runtime::Runtime>,
    runtime_handle: tokio::runtime::Handle,
<<<<<<< HEAD
    shared_namespace_map: Arc<Mutex<HashMap<ClientIdentity, SharedNamespaceWorker>>>,
    task_queue_key: Uuid,
=======
>>>>>>> 29e8231b
    heartbeat_interval: Option<Duration>,
}

/// Holds telemetry options, as well as worker heartbeat_interval. Construct with [RuntimeOptionsBuilder]
#[derive(derive_builder::Builder)]
#[non_exhaustive]
#[derive(Default)]
pub struct RuntimeOptions {
    /// Telemetry configuration options.
    #[builder(default)]
    telemetry_options: TelemetryOptions,
    /// Optional worker heartbeat interval - This configures the heartbeat setting of all
    /// workers created using this runtime.
<<<<<<< HEAD
    #[builder(default)]
    heartbeat_interval: Option<Duration>,
}

impl RuntimeOptions {
    /// Creates new runtime options.
    pub fn new(telemetry_options: TelemetryOptions, heartbeat_interval: Option<Duration>) -> Self {
        Self {
            telemetry_options,
            heartbeat_interval,
        }
    }
=======
    #[builder(default = Some(Duration::from_secs(60)))]
    heartbeat_interval: Option<Duration>,
>>>>>>> 29e8231b
}

/// Wraps a [tokio::runtime::Builder] to allow layering multiple on_thread_start functions
pub struct TokioRuntimeBuilder<F> {
    /// The underlying tokio runtime builder
    pub inner: tokio::runtime::Builder,
    /// A function to be called when setting the runtime builder's on thread start
    pub lang_on_thread_start: Option<F>,
}

impl Default for TokioRuntimeBuilder<Box<dyn Fn() + Send + Sync>> {
    fn default() -> Self {
        TokioRuntimeBuilder {
            inner: tokio::runtime::Builder::new_multi_thread(),
            lang_on_thread_start: None,
        }
    }
}

impl CoreRuntime {
    /// Create a new core runtime with the provided telemetry options and tokio runtime builder.
    /// Also initialize telemetry for the thread this is being called on.
    ///
    /// Note that this function will call the [tokio::runtime::Builder::enable_all] builder option
    /// on the Tokio runtime builder, and will call [tokio::runtime::Builder::on_thread_start] to
    /// ensure telemetry subscribers are set on every tokio thread.
    ///
    /// **Important**: You need to call this *before* calling any async functions on workers or
    /// clients, otherwise the tracing subscribers will not be properly attached.
    ///
    /// # Panics
    /// If a tokio runtime has already been initialized. To re-use an existing runtime, call
    /// [CoreRuntime::new_assume_tokio].
    pub fn new<F>(
        runtime_options: RuntimeOptions,
        mut tokio_builder: TokioRuntimeBuilder<F>,
    ) -> Result<Self, anyhow::Error>
    where
        F: Fn() + Send + Sync + 'static,
    {
        let telemetry = telemetry_init(runtime_options.telemetry_options)?;
        let subscriber = telemetry.trace_subscriber();
        let runtime = tokio_builder
            .inner
            .enable_all()
            .on_thread_start(move || {
                if let Some(sub) = subscriber.as_ref() {
                    set_trace_subscriber_for_current_thread(sub.clone());
                }
                if let Some(lang_on_thread_start) = tokio_builder.lang_on_thread_start.as_ref() {
                    lang_on_thread_start();
                }
            })
            .build()?;
        let _rg = runtime.enter();
        let mut me =
            Self::new_assume_tokio_initialized_telem(telemetry, runtime_options.heartbeat_interval);
        me.runtime = Some(runtime);
        Ok(me)
    }

    /// Initialize telemetry for the thread this is being called on, assuming a tokio runtime is
    /// already active and this call exists in its context. See [Self::new] for more.
    ///
    /// # Panics
    /// If there is no currently active Tokio runtime
    pub fn new_assume_tokio(runtime_options: RuntimeOptions) -> Result<Self, anyhow::Error> {
        let telemetry = telemetry_init(runtime_options.telemetry_options)?;
        Ok(Self::new_assume_tokio_initialized_telem(
            telemetry,
            runtime_options.heartbeat_interval,
        ))
    }

    /// Construct a runtime from an already-initialized telemetry instance, assuming a tokio runtime
    /// is already active and this call exists in its context. See [Self::new] for more.
    ///
    /// # Panics
    /// If there is no currently active Tokio runtime
    pub fn new_assume_tokio_initialized_telem(
        telemetry: TelemetryInstance,
        heartbeat_interval: Option<Duration>,
    ) -> Self {
        let runtime_handle = tokio::runtime::Handle::current();
        if let Some(sub) = telemetry.trace_subscriber() {
            set_trace_subscriber_for_current_thread(sub);
        }
        Self {
            telemetry,
            runtime: None,
            runtime_handle,
<<<<<<< HEAD
            shared_namespace_map: Arc::new(Mutex::new(HashMap::new())),
            task_queue_key: Uuid::new_v4(),
=======
>>>>>>> 29e8231b
            heartbeat_interval,
        }
    }

    /// Get a handle to the tokio runtime used by this Core runtime.
    pub fn tokio_handle(&self) -> tokio::runtime::Handle {
        self.runtime_handle.clone()
    }

    /// Return a reference to the owned [TelemetryInstance]
    pub fn telemetry(&self) -> &TelemetryInstance {
        &self.telemetry
    }

    /// Return a mutable reference to the owned [TelemetryInstance]
    pub fn telemetry_mut(&mut self) -> &mut TelemetryInstance {
        &mut self.telemetry
    }

    fn register_heartbeat_callback(
        &self,
        worker_instance_key: String,
        client_identity: ClientIdentity,
        heartbeat_callback: HeartbeatFn,
        client: Arc<dyn WorkerClientWithHeartbeat>,
    ) -> Arc<dyn Fn() + Send + Sync> {
        if let Some(ref heartbeat_interval) = self.heartbeat_interval {
            let mut shared_namespace_map = self.shared_namespace_map.lock();
            let worker = shared_namespace_map
                .entry(client_identity.clone())
                .or_insert_with(|| {
                    let namespace_map = self.shared_namespace_map.clone();
                    let client_identity_clone = client_identity.clone();
                    let remove_namespace_worker_callback = Arc::new(move || {
                        namespace_map.lock().remove(&client_identity_clone);
                    });

                    // The first client of a ClientIdentity is the client used for the
                    // SharedNamespaceWorker, so we need that client's heartbeat_map to store
                    // heartbeat callbacks
                    let heartbeat_map = client.get_heartbeat_map();

                    SharedNamespaceWorker::new(
                        client,
                        client_identity,
                        *heartbeat_interval,
                        Some(&self.telemetry),
                        remove_namespace_worker_callback,
                        heartbeat_map,
                    )
                });
            worker.register_callback(worker_instance_key, heartbeat_callback)
        } else {
            dbg_panic!("Worker heartbeat disabled for this runtime");
            Arc::new(|| {})
        }
    }

    fn task_queue_key(&self) -> Uuid {
        self.task_queue_key
    }
}

impl Drop for CoreRuntime {
    fn drop(&mut self) {
        remove_trace_subscriber_for_current_thread();
    }
}<|MERGE_RESOLUTION|>--- conflicted
+++ resolved
@@ -65,10 +65,9 @@
 };
 use anyhow::bail;
 use futures_util::Stream;
-<<<<<<< HEAD
+use std::sync::Arc;
+use std::time::Duration;
 use parking_lot::Mutex;
-=======
->>>>>>> 29e8231b
 use std::sync::Arc;
 use std::time::Duration;
 use temporal_client::{ConfiguredClient, NamespacedClient, TemporalServiceClientWithMetrics};
@@ -100,10 +99,7 @@
     CT: Into<sealed::AnyClient>,
 {
     let client_inner = *client.into().into_inner();
-<<<<<<< HEAD
     let endpoint = client_inner.options().clone().target_url;
-=======
->>>>>>> 29e8231b
     let client = init_worker_client(
         worker_config.namespace.clone(),
         worker_config.client_identity_override.clone(),
@@ -123,59 +119,15 @@
         bail!("Client identity cannot be empty. Either lang or user should be setting this value");
     }
 
-<<<<<<< HEAD
     // TODO: runtime.telemetry.in_memory_meter not return an Option?
     let in_memory_meter = runtime.telemetry.in_memory_meter();
 
-    let client_bag = Arc::new(WorkerClientBag::new(
-        client,
-        namespace.clone(),
-        client_ident,
-        worker_config.versioning_strategy.clone(),
-    ));
-
-    let mut worker = Worker::new(
-        worker_config,
-        sticky_q,
-        client_bag.clone(),
-        Some(&runtime.telemetry),
-        in_memory_meter,
-    );
-
-    if runtime.heartbeat_interval.is_some() {
-        let worker_instance_key = worker.worker_instance_key();
-        let heartbeat_callback = worker.get_heartbeat_callback();
-        if let Some(instance_key) = worker_instance_key
-            && let Some(callback) = heartbeat_callback
-        {
-            let remove_worker_callback = runtime.register_heartbeat_callback(
-                instance_key,
-                ClientIdentity {
-                    endpoint: endpoint.to_string(),
-                    namespace: namespace.clone(),
-                    task_queue: format!(
-                        "temporal-sys/worker-commands/{}/{}",
-                        namespace,
-                        runtime.task_queue_key()
-                    ),
-                },
-                callback,
-                client_bag,
-            );
-            worker.register_heartbeat_shutdown_callback(remove_worker_callback);
-        } else {
-            dbg_panic!(
-                "Worker instance key and heartbeat callback should exist for non-shared namespace worker"
-            );
-        }
-    }
-
-    Ok(worker)
-=======
     let client_bag = Arc::new(WorkerClientBag::new(
         client,
         namespace.clone(),
         client_ident.clone(),
+        namespace.clone(),
+        client_ident,
         worker_config.versioning_strategy.clone(),
     ));
 
@@ -187,7 +139,6 @@
         runtime.heartbeat_interval,
         false,
     )
->>>>>>> 29e8231b
 }
 
 /// Create a worker for replaying one or more existing histories. It will auto-shutdown as soon as
@@ -287,11 +238,6 @@
     telemetry: TelemetryInstance,
     runtime: Option<tokio::runtime::Runtime>,
     runtime_handle: tokio::runtime::Handle,
-<<<<<<< HEAD
-    shared_namespace_map: Arc<Mutex<HashMap<ClientIdentity, SharedNamespaceWorker>>>,
-    task_queue_key: Uuid,
-=======
->>>>>>> 29e8231b
     heartbeat_interval: Option<Duration>,
 }
 
@@ -305,23 +251,8 @@
     telemetry_options: TelemetryOptions,
     /// Optional worker heartbeat interval - This configures the heartbeat setting of all
     /// workers created using this runtime.
-<<<<<<< HEAD
-    #[builder(default)]
-    heartbeat_interval: Option<Duration>,
-}
-
-impl RuntimeOptions {
-    /// Creates new runtime options.
-    pub fn new(telemetry_options: TelemetryOptions, heartbeat_interval: Option<Duration>) -> Self {
-        Self {
-            telemetry_options,
-            heartbeat_interval,
-        }
-    }
-=======
     #[builder(default = Some(Duration::from_secs(60)))]
     heartbeat_interval: Option<Duration>,
->>>>>>> 29e8231b
 }
 
 /// Wraps a [tokio::runtime::Builder] to allow layering multiple on_thread_start functions
@@ -413,11 +344,6 @@
             telemetry,
             runtime: None,
             runtime_handle,
-<<<<<<< HEAD
-            shared_namespace_map: Arc::new(Mutex::new(HashMap::new())),
-            task_queue_key: Uuid::new_v4(),
-=======
->>>>>>> 29e8231b
             heartbeat_interval,
         }
     }
