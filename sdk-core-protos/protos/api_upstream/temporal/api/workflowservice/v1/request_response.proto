--- conflicted
+++ resolved
@@ -1061,21 +1061,12 @@
     // Deprecated, use `report_stats` instead.
     // If true, the task queue status will be included in the response.
     bool include_task_queue_status = 4 [deprecated = true];
-<<<<<<< HEAD
 
     // Deprecated. ENHANCED mode is also being deprecated.
     // Select the API mode to use for this request: DEFAULT mode (if unset) or ENHANCED mode.
     // Consult the documentation for each field to understand which mode it is supported in.
     temporal.api.enums.v1.DescribeTaskQueueMode api_mode = 5 [deprecated = true];
 
-=======
-
-    // Deprecated. ENHANCED mode is also being deprecated.
-    // Select the API mode to use for this request: DEFAULT mode (if unset) or ENHANCED mode.
-    // Consult the documentation for each field to understand which mode it is supported in.
-    temporal.api.enums.v1.DescribeTaskQueueMode api_mode = 5 [deprecated = true];
-
->>>>>>> 99b25ed8
     // Deprecated (as part of the ENHANCED mode deprecation).
     // Optional. If not provided, the result for the default Build ID will be returned. The default Build ID is the one
     // mentioned in the first unconditional Assignment Rule. If there is no default Build ID, the result for the
