--- conflicted
+++ resolved
@@ -746,91 +746,6 @@
     core.complete_execution(&res.run_id).await;
 }
 
-<<<<<<< HEAD
-// #[rstest::rstest]
-// #[tokio::test]
-// async fn nondeterminism_errors_fail_workflow_when_configured_to(
-//     #[values(true, false)] whole_worker: bool,
-// ) {
-//     let (telemopts, addr, _aborter) = prom_metrics(None);
-//     let rt = CoreRuntime::new_assume_tokio(telemopts).unwrap();
-//     let wf_name = "nondeterminism_errors_fail_workflow_when_configured_to";
-//     let mut starter = CoreWfStarter::new_with_runtime(wf_name, rt);
-//     starter.worker_config.no_remote_activities(true);
-//     let typeset = HashSet::from([WorkflowErrorType::Nondeterminism]);
-//     if whole_worker {
-//         starter.worker_config.workflow_failure_errors(typeset);
-//     } else {
-//         starter
-//             .worker_config
-//             .workflow_types_to_failure_errors(HashMap::from([(wf_name.to_owned(), typeset)]));
-//     }
-//     let wf_id = starter.get_task_queue().to_owned();
-//     let mut worker = starter.worker().await;
-//     worker.fetch_results = false;
-//
-//     worker.register_wf(wf_name.to_owned(), move |ctx: WfContext| async move {
-//         ctx.timer(Duration::from_secs(1000)).await;
-//         Ok(().into())
-//     });
-//     let client = starter.get_client().await;
-//     let core_worker = worker.core_worker.clone();
-//     starter.start_with_worker(wf_name, &mut worker).await;
-//
-//     let stopper = async {
-//         // Wait for the timer to show up in history and then stop the worker
-//         loop {
-//             let hist = starter.get_history().await;
-//             let has_timer_event = hist
-//                 .events
-//                 .iter()
-//                 .any(|e| matches!(e.event_type(), EventType::TimerStarted));
-//             if has_timer_event {
-//                 break;
-//             }
-//             tokio::time::sleep(Duration::from_millis(100)).await;
-//         }
-//         core_worker.initiate_shutdown();
-//     };
-//     let runner = async {
-//         worker.run_until_done().await.unwrap();
-//     };
-//     join!(stopper, runner);
-//
-//     // Restart the worker with a new, incompatible wf definition which will cause nondeterminism
-//     let mut starter = starter.clone_no_worker();
-//     let mut worker = starter.worker().await;
-//     worker.register_wf(wf_name.to_owned(), move |ctx: WfContext| async move {
-//         ctx.activity(ActivityOptions {
-//             activity_type: "echo_activity".to_string(),
-//             start_to_close_timeout: Some(Duration::from_secs(5)),
-//             ..Default::default()
-//         })
-//         .await;
-//         Ok(().into())
-//     });
-//     // We need to generate a task so that we'll encounter the error (first avoid WFT timeout)
-//     client
-//         .reset_sticky_task_queue(wf_id.clone(), "".to_string())
-//         .await
-//         .unwrap();
-//     client
-//         .signal_workflow_execution(wf_id.clone(), "".to_string(), "hi".to_string(), None, None)
-//         .await
-//         .unwrap();
-//     worker.expect_workflow_completion(&wf_id, None);
-//     // If we don't fail the workflow on nondeterminism, we'll get stuck here retrying the WFT
-//     worker.run_until_done().await.unwrap();
-//
-//     let body = metrics_tests::get_text(format!("http://{addr}/metrics")).await;
-//     let match_this = format!(
-//         "temporal_workflow_failed{{namespace=\"default\",\
-//          service_name=\"temporal-core-sdk\",\
-//          task_queue=\"{wf_id}\",workflow_type=\"{wf_name}\"}} 1"
-//     );
-//     assert!(body.contains(&match_this));
-// }
-=======
 #[rstest::rstest]
 #[tokio::test]
 async fn nondeterminism_errors_fail_workflow_when_configured_to(
@@ -918,7 +833,6 @@
     );
     assert!(body.contains(&match_this));
 }
->>>>>>> a3cd3816
 
 #[tokio::test]
 async fn history_out_of_order_on_restart() {
