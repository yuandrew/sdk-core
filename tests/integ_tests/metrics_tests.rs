--- conflicted
+++ resolved
@@ -523,7 +523,6 @@
     assert!(matching_line.ends_with('1'));
 }
 
-<<<<<<< HEAD
 // #[test]
 // fn runtime_new() {
 //     let mut rt = CoreRuntime::new(
@@ -551,35 +550,6 @@
 //         assert!(body.contains("temporal_request"));
 //     });
 // }
-=======
-#[test]
-fn runtime_new() {
-    let mut rt = CoreRuntime::new(
-        get_integ_runtime_options(get_integ_telem_options()),
-        TokioRuntimeBuilder::default(),
-    )
-    .unwrap();
-    let handle = rt.tokio_handle();
-    let _rt = handle.enter();
-    let (telemopts, addr, _aborter) = prom_metrics(None);
-    rt.telemetry_mut()
-        .attach_late_init_metrics(telemopts.metrics.unwrap());
-    let opts = get_integ_server_options();
-    handle.block_on(async {
-        let mut raw_client = opts
-            .connect_no_namespace(rt.telemetry().get_temporal_metric_meter())
-            .await
-            .unwrap();
-        assert!(raw_client.get_client().capabilities().is_some());
-        let _ = raw_client
-            .list_namespaces(ListNamespacesRequest::default())
-            .await
-            .unwrap();
-        let body = get_text(format!("http://{addr}/metrics")).await;
-        assert!(body.contains("temporal_request"));
-    });
-}
->>>>>>> 54e24118
 
 #[rstest::rstest]
 #[tokio::test]
