use crate::{
    common::{CoreWfStarter, get_integ_server_options, get_integ_telem_options, mock_sdk_cfg},
    shared_tests,
};
use assert_matches::assert_matches;
use futures_util::FutureExt;
use std::{
    cell::Cell,
    sync::{
        Arc,
        atomic::{AtomicBool, Ordering::Relaxed},
    },
    time::Duration,
};
use temporal_client::WorkflowOptions;
<<<<<<< HEAD
use temporal_sdk::{WfContext, interceptors::WorkerInterceptor};
use temporal_sdk_core::{
    CoreRuntime, ResourceBasedTuner, ResourceSlotOptions, RuntimeOptionsBuilder, init_worker,
=======
use temporal_sdk::{ActivityOptions, WfContext, interceptors::WorkerInterceptor};
use temporal_sdk_core::{
    CoreRuntime, ResourceBasedTuner, ResourceSlotOptions, RuntimeOptionsBuilder, init_worker,
    test_help::{
        FakeWfResponses, MockPollCfg, ResponseType, build_mock_pollers, drain_pollers_and_shutdown,
        hist_to_poll_resp, mock_worker, mock_worker_client,
    },
>>>>>>> 29e8231b
};
use temporal_sdk_core_api::{
    Worker,
    errors::WorkerValidationError,
    worker::{PollerBehavior, WorkerConfigBuilder, WorkerVersioningStrategy},
};
use temporal_sdk_core_protos::{
    DEFAULT_WORKFLOW_TYPE, TestHistoryBuilder, canned_histories,
    coresdk::{
        ActivityTaskCompletion,
        activity_result::ActivityExecutionResult,
        workflow_completion::{
            Failure, WorkflowActivationCompletion, workflow_activation_completion::Status,
        },
    },
    temporal::api::{
        command::v1::command::Attributes,
        common::v1::WorkerVersionStamp,
        enums::v1::{
            EventType, WorkflowTaskFailedCause, WorkflowTaskFailedCause::GrpcMessageTooLarge,
        },
        failure::v1::Failure as InnerFailure,
        history::v1::{
            ActivityTaskScheduledEventAttributes, history_event,
            history_event::Attributes::{
                self as EventAttributes, WorkflowTaskFailedEventAttributes,
            },
        },
        workflowservice::v1::{
            GetWorkflowExecutionHistoryResponse, PollActivityTaskQueueResponse,
            RespondActivityTaskCompletedResponse,
        },
    },
};
use tokio::sync::{Barrier, Notify, Semaphore};
use tokio_util::sync::CancellationToken;
use uuid::Uuid;

#[tokio::test]
async fn worker_validation_fails_on_nonexistent_namespace() {
    let opts = get_integ_server_options();
    let runtimeopts = RuntimeOptionsBuilder::default()
        .telemetry_options(get_integ_telem_options())
        .build()
        .unwrap();
    let runtime = CoreRuntime::new_assume_tokio(runtimeopts).unwrap();
    let retrying_client = opts
        .connect_no_namespace(runtime.telemetry().get_temporal_metric_meter())
        .await
        .unwrap();

    let worker = init_worker(
        &runtime,
        WorkerConfigBuilder::default()
            .namespace("i_dont_exist")
            .task_queue("Wheee!")
            .versioning_strategy(WorkerVersioningStrategy::None {
                build_id: "blah".to_owned(),
            })
            .build()
            .unwrap(),
        retrying_client,
    )
    .unwrap();

    let res = worker.validate().await;
    assert_matches!(
        res,
        Err(WorkerValidationError::NamespaceDescribeError { .. })
    );
}

#[tokio::test]
async fn worker_handles_unknown_workflow_types_gracefully() {
    let wf_type = "worker_handles_unknown_workflow_types_gracefully";
    let mut starter = CoreWfStarter::new(wf_type);
    let mut worker = starter.worker().await;

    let run_id = worker
        .submit_wf(
            format!("wce-{}", Uuid::new_v4()),
            "unregistered".to_string(),
            vec![],
            WorkflowOptions::default(),
        )
        .await
        .unwrap();

    struct GracefulAsserter {
        notify: Arc<Notify>,
        run_id: String,
        unregistered_failure_seen: Cell<bool>,
    }
    #[async_trait::async_trait(?Send)]
    impl WorkerInterceptor for GracefulAsserter {
        async fn on_workflow_activation_completion(
            &self,
            completion: &WorkflowActivationCompletion,
        ) {
            if matches!(
                completion,
                WorkflowActivationCompletion {
                    status: Some(Status::Failed(Failure {
                        failure: Some(InnerFailure { message, .. }),
                        ..
                    })),
                    run_id,
                } if message == "Workflow type unregistered not found" && *run_id == self.run_id
            ) {
                self.unregistered_failure_seen.set(true);
            }
            // If we've seen the failure, and the completion is a success for the same run, we're done
            if matches!(
                completion,
                WorkflowActivationCompletion {
                    status: Some(Status::Successful(..)),
                    run_id,
                } if self.unregistered_failure_seen.get() && *run_id == self.run_id
            ) {
                // Shutdown the worker
                self.notify.notify_one();
            }
        }
        fn on_shutdown(&self, _: &temporal_sdk::Worker) {}
    }

    let inner = worker.inner_mut();
    let notify = Arc::new(Notify::new());
    inner.set_worker_interceptor(GracefulAsserter {
        notify: notify.clone(),
        run_id,
        unregistered_failure_seen: Cell::new(false),
    });
    tokio::join!(async { inner.run().await.unwrap() }, async move {
        notify.notified().await;
        let worker = starter.get_worker().await.clone();
        drain_pollers_and_shutdown(&worker).await;
    });
}

#[tokio::test]
async fn resource_based_few_pollers_guarantees_non_sticky_poll() {
    let wf_name = "resource_based_few_pollers_guarantees_non_sticky_poll";
    let mut starter = CoreWfStarter::new(wf_name);
    starter
        .worker_config
        .clear_max_outstanding_opts()
        .no_remote_activities(true)
        // 3 pollers so the minimum slots of 2 can both be handed out to a sticky poller
        .workflow_task_poller_behavior(PollerBehavior::SimpleMaximum(3_usize));
    // Set the limits to zero so it's essentially unwilling to hand out slots
    let mut tuner = ResourceBasedTuner::new(0.0, 0.0);
    tuner.with_workflow_slots_options(ResourceSlotOptions::new(2, 10, Duration::from_millis(0)));
    starter.worker_config.tuner(Arc::new(tuner));
    let mut worker = starter.worker().await;

    // Workflow doesn't actually need to do anything. We just need to see that we don't get stuck
    // by assigning all slots to sticky pollers.
    worker.register_wf(
        wf_name.to_owned(),
        |_: WfContext| async move { Ok(().into()) },
    );
    for i in 0..20 {
        worker
            .submit_wf(
                format!("{wf_name}_{i}"),
                wf_name.to_owned(),
                vec![],
                WorkflowOptions::default(),
            )
            .await
            .unwrap();
    }
    worker.run_until_done().await.unwrap();
}

#[tokio::test]
async fn oversize_grpc_message() {
    let wf_name = "oversize_grpc_message";
    let mut starter = CoreWfStarter::new(wf_name);
    starter.worker_config.no_remote_activities(true);
    let mut core = starter.worker().await;

    static OVERSIZE_GRPC_MESSAGE_RUN: AtomicBool = AtomicBool::new(false);
    core.register_wf(wf_name.to_owned(), |_ctx: WfContext| async move {
        if OVERSIZE_GRPC_MESSAGE_RUN.load(Relaxed) {
            Ok(vec![].into())
        } else {
            OVERSIZE_GRPC_MESSAGE_RUN.store(true, Relaxed);
            let result: Vec<u8> = vec![0; 5000000];
            Ok(result.into())
        }
    });
    starter.start_with_worker(wf_name, &mut core).await;
    core.run_until_done().await.unwrap();

    assert!(starter.get_history().await.events.iter().any(|e| {
        e.event_type == EventType::WorkflowTaskFailed as i32
            && if let WorkflowTaskFailedEventAttributes(attr) = e.attributes.as_ref().unwrap() {
                attr.cause == GrpcMessageTooLarge as i32
                    && attr.failure.as_ref().unwrap().message == "GRPC Message too large"
            } else {
                false
            }
    }))
}

#[tokio::test]
async fn grpc_message_too_large_test() {
    shared_tests::grpc_message_too_large().await
}

#[tokio::test]
async fn activity_tasks_from_completion_reserve_slots() {
    let wf_id = "fake_wf_id";
    let mut t = TestHistoryBuilder::default();
    t.add_by_type(EventType::WorkflowExecutionStarted);
    t.add_full_wf_task();
    let schedid = t.add(EventAttributes::ActivityTaskScheduledEventAttributes(
        ActivityTaskScheduledEventAttributes {
            activity_id: "1".to_string(),
            activity_type: Some("act1".into()),
            ..Default::default()
        },
    ));
    let startid = t.add_activity_task_started(schedid);
    t.add_activity_task_completed(schedid, startid, b"hi".into());
    t.add_full_wf_task();
    let schedid = t.add(EventAttributes::ActivityTaskScheduledEventAttributes(
        ActivityTaskScheduledEventAttributes {
            activity_id: "2".to_string(),
            activity_type: Some("act2".into()),
            ..Default::default()
        },
    ));
    let startid = t.add_activity_task_started(schedid);
    t.add_activity_task_completed(schedid, startid, b"hi".into());
    t.add_full_wf_task();
    t.add_workflow_execution_completed();

    let mut mock = mock_worker_client();
    // Set up two tasks to be returned via normal activity polling
    let act_tasks = vec![
        PollActivityTaskQueueResponse {
            task_token: vec![1],
            activity_id: "act1".to_string(),
            ..Default::default()
        }
        .into(),
        PollActivityTaskQueueResponse {
            task_token: vec![2],
            activity_id: "act2".to_string(),
            ..Default::default()
        }
        .into(),
    ];
    mock.expect_complete_activity_task()
        .times(2)
        .returning(|_, _| Ok(RespondActivityTaskCompletedResponse::default()));
    let barr: &'static Barrier = Box::leak(Box::new(Barrier::new(2)));
    let mut mh = MockPollCfg::from_resp_batches(
        wf_id,
        t,
        [
            ResponseType::ToTaskNum(1),
            // We don't want the second task to be delivered until *after* the activity tasks
            // have been completed, so that the second activity schedule will have slots available
            ResponseType::UntilResolved(
                async {
                    barr.wait().await;
                    barr.wait().await;
                }
                .boxed(),
                2,
            ),
            ResponseType::AllHistory,
        ],
        mock,
    );
    mh.completion_mock_fn = Some(Box::new(|wftc| {
        // Make sure when we see the completion with the schedule act command that it does
        // not have the eager execution flag set the first time, and does the second.
        if let Some(Attributes::ScheduleActivityTaskCommandAttributes(attrs)) = wftc
            .commands
            .first()
            .and_then(|cmd| cmd.attributes.as_ref())
        {
            if attrs.activity_id == "1" {
                assert!(!attrs.request_eager_execution);
            } else {
                assert!(attrs.request_eager_execution);
            }
        }
        Ok(Default::default())
    }));
    mh.activity_responses = Some(act_tasks);
    let mut mock = build_mock_pollers(mh);
    mock.worker_cfg(|cfg| {
        cfg.max_cached_workflows = 2;
        cfg.max_outstanding_activities = Some(2);
    });
    let core = Arc::new(mock_worker(mock));
    let mut worker = crate::common::TestWorker::new(core.clone());

    // First poll for activities twice, occupying both slots
    let at1 = core.poll_activity_task().await.unwrap();
    let at2 = core.poll_activity_task().await.unwrap();
    let workflow_complete_token = CancellationToken::new();
    let workflow_complete_token_clone = workflow_complete_token.clone();

    worker.register_wf(DEFAULT_WORKFLOW_TYPE, move |ctx: WfContext| {
        let complete_token = workflow_complete_token.clone();
        async move {
            ctx.activity(ActivityOptions {
                activity_type: "act1".to_string(),
                ..Default::default()
            })
            .await;
            ctx.activity(ActivityOptions {
                activity_type: "act2".to_string(),
                ..Default::default()
            })
            .await;
            complete_token.cancel();
            Ok(().into())
        }
    });

    worker
        .submit_wf(
            wf_id.to_owned(),
            DEFAULT_WORKFLOW_TYPE,
            vec![],
            WorkflowOptions::default(),
        )
        .await
        .unwrap();
    let act_completer = async {
        barr.wait().await;
        core.complete_activity_task(ActivityTaskCompletion {
            task_token: at1.task_token,
            result: Some(ActivityExecutionResult::ok("hi".into())),
        })
        .await
        .unwrap();
        core.complete_activity_task(ActivityTaskCompletion {
            task_token: at2.task_token,
            result: Some(ActivityExecutionResult::ok("hi".into())),
        })
        .await
        .unwrap();
        barr.wait().await;
        // Wait for workflow to complete in order for all eager activities to be requested before shutting down.
        // After shutdown, no eager activities slots can be allocated.
        workflow_complete_token_clone.cancelled().await;
        core.initiate_shutdown();
        // Even though this test requests eager activity tasks, none are returned in poll responses.
        let err = core.poll_activity_task().await.unwrap_err();
        assert_matches!(err, temporal_sdk_core_api::errors::PollError::ShutDown);
    };
    // This wf poll should *not* set the flag that it wants tasks back since both slots are
    // occupied
    let run_fut = async { worker.run_until_done().await.unwrap() };
    tokio::join!(run_fut, act_completer);
}

#[tokio::test]
async fn max_wft_respected() {
    let total_wfs = 100;
    let wf_ids: Vec<_> = (0..total_wfs).map(|i| format!("fake-wf-{i}")).collect();
    let hists = wf_ids.iter().map(|wf_id| {
        let hist = canned_histories::single_timer("1");
        FakeWfResponses {
            wf_id: wf_id.to_string(),
            hist,
            response_batches: vec![1.into(), 2.into()],
        }
    });
    let mh = MockPollCfg::new(hists.into_iter().collect(), true, 0);
    let mut worker = mock_sdk_cfg(mh, |cfg| {
        cfg.max_cached_workflows = total_wfs as usize;
        cfg.max_outstanding_workflow_tasks = Some(1);
    });
    let active_count: &'static _ = Box::leak(Box::new(Semaphore::new(1)));
    worker.register_wf(DEFAULT_WORKFLOW_TYPE, move |ctx: WfContext| async move {
        drop(
            active_count
                .try_acquire()
                .expect("No multiple concurrent workflow tasks!"),
        );
        ctx.timer(Duration::from_secs(1)).await;
        Ok(().into())
    });

    for wf_id in wf_ids {
        worker
            .submit_wf(wf_id, DEFAULT_WORKFLOW_TYPE, vec![], Default::default())
            .await
            .unwrap();
    }
    worker.run_until_done().await.unwrap();
}

#[rstest]
#[tokio::test]
async fn history_length_with_fail_and_timeout(
    #[values(true, false)] use_cache: bool,
    #[values(1, 2, 3)] history_responses_case: u8,
) {
    if !use_cache && history_responses_case == 3 {
        eprintln!(
            "Skipping history_length_with_fail_and_timeout::use_cache_2_false::history_responses_case_3_3 due to flaky hang"
        );
        return;
    }
    let wfid = "fake_wf_id";
    let mut t = TestHistoryBuilder::default();
    t.add_by_type(EventType::WorkflowExecutionStarted);
    t.add_full_wf_task();
    let timer_started_event_id = t.add_by_type(EventType::TimerStarted);
    t.add_timer_fired(timer_started_event_id, "1".to_string());
    t.add_workflow_task_scheduled_and_started();
    t.add_workflow_task_failed_with_failure(WorkflowTaskFailedCause::Unspecified, "ahh".into());
    t.add_workflow_task_scheduled_and_started();
    t.add_workflow_task_timed_out();
    t.add_full_wf_task();
    let timer_started_event_id = t.add_by_type(EventType::TimerStarted);
    t.add_timer_fired(timer_started_event_id, "2".to_string());
    t.add_full_wf_task();
    t.add_workflow_execution_completed();

    let mut mock_client = mock_worker_client();
    let history_responses = match history_responses_case {
        1 => vec![ResponseType::AllHistory],
        2 => vec![
            ResponseType::ToTaskNum(1),
            ResponseType::ToTaskNum(2),
            ResponseType::AllHistory,
        ],
        3 => {
            let mut needs_fetch = hist_to_poll_resp(&t, wfid, ResponseType::ToTaskNum(2)).resp;
            needs_fetch.next_page_token = vec![1];
            // Truncate the history a bit in order to force incomplete WFT
            needs_fetch.history.as_mut().unwrap().events.truncate(6);
            let needs_fetch_resp = ResponseType::Raw(needs_fetch);
            let mut empty_fetch_resp: GetWorkflowExecutionHistoryResponse =
                t.get_history_info(1).unwrap().into();
            empty_fetch_resp.history.as_mut().unwrap().events = vec![];
            mock_client
                .expect_get_workflow_execution_history()
                .returning(move |_, _, _| Ok(empty_fetch_resp.clone()))
                .times(1);
            vec![
                ResponseType::ToTaskNum(1),
                needs_fetch_resp,
                ResponseType::ToTaskNum(2),
                ResponseType::AllHistory,
            ]
        }
        _ => unreachable!(),
    };

    let mut mh = MockPollCfg::from_resp_batches(wfid, t, history_responses, mock_client);
    if history_responses_case == 3 {
        // Expect the failed pagination fetch
        mh.num_expected_fails = 1;
    }
    let mut worker = mock_sdk_cfg(mh, |wc| {
        if use_cache {
            wc.max_cached_workflows = 1;
        }
    });
    worker.register_wf(DEFAULT_WORKFLOW_TYPE, |ctx: WfContext| async move {
        assert_eq!(ctx.history_length(), 3);
        ctx.timer(Duration::from_secs(1)).await;
        assert_eq!(ctx.history_length(), 14);
        ctx.timer(Duration::from_secs(1)).await;
        assert_eq!(ctx.history_length(), 19);
        Ok(().into())
    });
    worker
        .submit_wf(
            wfid.to_owned(),
            DEFAULT_WORKFLOW_TYPE.to_owned(),
            vec![],
            WorkflowOptions::default(),
        )
        .await
        .unwrap();
    worker.run_until_done().await.unwrap();
}

#[allow(deprecated)]
#[tokio::test]
async fn sets_build_id_from_wft_complete() {
    let wfid = "fake_wf_id";

    let mut t = TestHistoryBuilder::default();
    t.add_by_type(EventType::WorkflowExecutionStarted);
    t.add_full_wf_task();
    let timer_started_event_id = t.add_by_type(EventType::TimerStarted);
    t.add_timer_fired(timer_started_event_id, "1".to_string());
    t.add_full_wf_task();
    t.modify_event(t.current_event_id(), |he| {
        if let history_event::Attributes::WorkflowTaskCompletedEventAttributes(a) =
            he.attributes.as_mut().unwrap()
        {
            a.worker_version = Some(WorkerVersionStamp {
                build_id: "enchi-cat".to_string(),
                ..Default::default()
            });
        }
    });
    let timer_started_event_id = t.add_by_type(EventType::TimerStarted);
    t.add_timer_fired(timer_started_event_id, "2".to_string());
    t.add_workflow_task_scheduled_and_started();

    let mock = mock_worker_client();
    let mut worker = mock_sdk_cfg(
        MockPollCfg::from_resp_batches(wfid, t, [ResponseType::AllHistory], mock),
        |cfg| {
            cfg.versioning_strategy = WorkerVersioningStrategy::None {
                build_id: "fierce-predator".to_string(),
            };
            cfg.max_cached_workflows = 1;
        },
    );

    worker.register_wf(DEFAULT_WORKFLOW_TYPE, |ctx: WfContext| async move {
        // First task, it should be empty, since replaying and nothing in first WFT completed
        assert_eq!(ctx.current_deployment_version(), None);
        ctx.timer(Duration::from_secs(1)).await;
        assert_eq!(
            ctx.current_deployment_version().unwrap().build_id,
            "enchi-cat"
        );
        ctx.timer(Duration::from_secs(1)).await;
        // Not replaying at this point, so we should see the worker's build id
        assert_eq!(
            ctx.current_deployment_version().unwrap().build_id,
            "fierce-predator"
        );
        ctx.timer(Duration::from_secs(1)).await;
        assert_eq!(
            ctx.current_deployment_version().unwrap().build_id,
            "fierce-predator"
        );
        Ok(().into())
    });
    worker
        .submit_wf(wfid, DEFAULT_WORKFLOW_TYPE, vec![], Default::default())
        .await
        .unwrap();
    worker.run_until_done().await.unwrap();
}<|MERGE_RESOLUTION|>--- conflicted
+++ resolved
@@ -13,11 +13,6 @@
     time::Duration,
 };
 use temporal_client::WorkflowOptions;
-<<<<<<< HEAD
-use temporal_sdk::{WfContext, interceptors::WorkerInterceptor};
-use temporal_sdk_core::{
-    CoreRuntime, ResourceBasedTuner, ResourceSlotOptions, RuntimeOptionsBuilder, init_worker,
-=======
 use temporal_sdk::{ActivityOptions, WfContext, interceptors::WorkerInterceptor};
 use temporal_sdk_core::{
     CoreRuntime, ResourceBasedTuner, ResourceSlotOptions, RuntimeOptionsBuilder, init_worker,
@@ -25,7 +20,10 @@
         FakeWfResponses, MockPollCfg, ResponseType, build_mock_pollers, drain_pollers_and_shutdown,
         hist_to_poll_resp, mock_worker, mock_worker_client,
     },
->>>>>>> 29e8231b
+};
+use temporal_sdk::{WfContext, interceptors::WorkerInterceptor};
+use temporal_sdk_core::{
+    CoreRuntime, ResourceBasedTuner, ResourceSlotOptions, RuntimeOptionsBuilder, init_worker,
 };
 use temporal_sdk_core_api::{
     Worker,
