use crate::common::get_integ_runtime_options;
use crate::{
    common::{CoreWfStarter, get_integ_server_options, get_integ_telem_options, mock_sdk_cfg},
    shared_tests,
};
use assert_matches::assert_matches;
use futures_util::FutureExt;
use std::{
    cell::Cell,
    sync::{
        Arc,
        atomic::{AtomicBool, Ordering::Relaxed},
    },
    time::Duration,
};
use temporal_client::WorkflowOptions;
use temporal_sdk::{ActivityOptions, WfContext, interceptors::WorkerInterceptor};
use temporal_sdk_core::test_help::{
    FakeWfResponses, MockPollCfg, ResponseType, build_mock_pollers, drain_pollers_and_shutdown,
    hist_to_poll_resp, mock_worker, mock_worker_client,
};
use temporal_sdk_core::{
<<<<<<< HEAD
    CoreRuntime, ResourceBasedTuner, ResourceSlotOptions, RuntimeOptionsBuilder, init_worker,
=======
    CoreRuntime, ResourceBasedTuner, ResourceSlotOptions, init_worker,
    test_help::{
        FakeWfResponses, MockPollCfg, ResponseType, build_mock_pollers, drain_pollers_and_shutdown,
        hist_to_poll_resp, mock_worker, mock_worker_client,
    },
>>>>>>> 54e24118
};
use temporal_sdk_core_api::{
    Worker,
    errors::WorkerValidationError,
    worker::{PollerBehavior, WorkerConfigBuilder, WorkerVersioningStrategy},
};
use temporal_sdk_core_protos::{
    DEFAULT_WORKFLOW_TYPE, TestHistoryBuilder, canned_histories,
    coresdk::{
        ActivityTaskCompletion,
        activity_result::ActivityExecutionResult,
        workflow_completion::{
            Failure, WorkflowActivationCompletion, workflow_activation_completion::Status,
        },
    },
    temporal::api::{
        command::v1::command::Attributes,
        common::v1::WorkerVersionStamp,
        enums::v1::{
            EventType, WorkflowTaskFailedCause, WorkflowTaskFailedCause::GrpcMessageTooLarge,
        },
        failure::v1::Failure as InnerFailure,
        history::v1::{
            ActivityTaskScheduledEventAttributes, history_event,
            history_event::Attributes::{
                self as EventAttributes, WorkflowTaskFailedEventAttributes,
            },
        },
        workflowservice::v1::{
            GetWorkflowExecutionHistoryResponse, PollActivityTaskQueueResponse,
            RespondActivityTaskCompletedResponse,
        },
    },
};
use tokio::sync::{Barrier, Notify, Semaphore};
use tokio_util::sync::CancellationToken;
use uuid::Uuid;

#[tokio::test]
async fn worker_validation_fails_on_nonexistent_namespace() {
    let opts = get_integ_server_options();
<<<<<<< HEAD
    let runtimeopts = RuntimeOptionsBuilder::default()
        .telemetry_options(get_integ_telem_options())
        .build()
        .unwrap();
    let runtime = CoreRuntime::new_assume_tokio(runtimeopts).unwrap();
=======
    let runtime =
        CoreRuntime::new_assume_tokio(get_integ_runtime_options(get_integ_telem_options()))
            .unwrap();
>>>>>>> 54e24118
    let retrying_client = opts
        .connect_no_namespace(runtime.telemetry().get_temporal_metric_meter())
        .await
        .unwrap();

    let worker = init_worker(
        &runtime,
        WorkerConfigBuilder::default()
            .namespace("i_dont_exist")
            .task_queue("Wheee!")
            .versioning_strategy(WorkerVersioningStrategy::None {
                build_id: "blah".to_owned(),
            })
            .build()
            .unwrap(),
        retrying_client,
    )
    .unwrap();

    let res = worker.validate().await;
    assert_matches!(
        res,
        Err(WorkerValidationError::NamespaceDescribeError { .. })
    );
}

#[tokio::test]
async fn worker_handles_unknown_workflow_types_gracefully() {
    let wf_type = "worker_handles_unknown_workflow_types_gracefully";
    let mut starter = CoreWfStarter::new(wf_type);
    let mut worker = starter.worker().await;

    let run_id = worker
        .submit_wf(
            format!("wce-{}", Uuid::new_v4()),
            "unregistered".to_string(),
            vec![],
            WorkflowOptions::default(),
        )
        .await
        .unwrap();

    struct GracefulAsserter {
        notify: Arc<Notify>,
        run_id: String,
        unregistered_failure_seen: Cell<bool>,
    }
    #[async_trait::async_trait(?Send)]
    impl WorkerInterceptor for GracefulAsserter {
        async fn on_workflow_activation_completion(
            &self,
            completion: &WorkflowActivationCompletion,
        ) {
            if matches!(
                completion,
                WorkflowActivationCompletion {
                    status: Some(Status::Failed(Failure {
                        failure: Some(InnerFailure { message, .. }),
                        ..
                    })),
                    run_id,
                } if message == "Workflow type unregistered not found" && *run_id == self.run_id
            ) {
                self.unregistered_failure_seen.set(true);
            }
            // If we've seen the failure, and the completion is a success for the same run, we're done
            if matches!(
                completion,
                WorkflowActivationCompletion {
                    status: Some(Status::Successful(..)),
                    run_id,
                } if self.unregistered_failure_seen.get() && *run_id == self.run_id
            ) {
                // Shutdown the worker
                self.notify.notify_one();
            }
        }
        fn on_shutdown(&self, _: &temporal_sdk::Worker) {}
    }

    let inner = worker.inner_mut();
    let notify = Arc::new(Notify::new());
    inner.set_worker_interceptor(GracefulAsserter {
        notify: notify.clone(),
        run_id,
        unregistered_failure_seen: Cell::new(false),
    });
    tokio::join!(async { inner.run().await.unwrap() }, async move {
        notify.notified().await;
        let worker = starter.get_worker().await.clone();
        drain_pollers_and_shutdown(&worker).await;
    });
}

#[tokio::test]
async fn resource_based_few_pollers_guarantees_non_sticky_poll() {
    let wf_name = "resource_based_few_pollers_guarantees_non_sticky_poll";
    let mut starter = CoreWfStarter::new(wf_name);
    starter
        .worker_config
        .clear_max_outstanding_opts()
        .no_remote_activities(true)
        // 3 pollers so the minimum slots of 2 can both be handed out to a sticky poller
        .workflow_task_poller_behavior(PollerBehavior::SimpleMaximum(3_usize));
    // Set the limits to zero so it's essentially unwilling to hand out slots
    let mut tuner = ResourceBasedTuner::new(0.0, 0.0);
    tuner.with_workflow_slots_options(ResourceSlotOptions::new(2, 10, Duration::from_millis(0)));
    starter.worker_config.tuner(Arc::new(tuner));
    let mut worker = starter.worker().await;

    // Workflow doesn't actually need to do anything. We just need to see that we don't get stuck
    // by assigning all slots to sticky pollers.
    worker.register_wf(
        wf_name.to_owned(),
        |_: WfContext| async move { Ok(().into()) },
    );
    for i in 0..20 {
        worker
            .submit_wf(
                format!("{wf_name}_{i}"),
                wf_name.to_owned(),
                vec![],
                WorkflowOptions::default(),
            )
            .await
            .unwrap();
    }
    worker.run_until_done().await.unwrap();
}

#[tokio::test]
async fn oversize_grpc_message() {
    let wf_name = "oversize_grpc_message";
    let mut starter = CoreWfStarter::new(wf_name);
    starter.worker_config.no_remote_activities(true);
    let mut core = starter.worker().await;

    static OVERSIZE_GRPC_MESSAGE_RUN: AtomicBool = AtomicBool::new(false);
    core.register_wf(wf_name.to_owned(), |_ctx: WfContext| async move {
        if OVERSIZE_GRPC_MESSAGE_RUN.load(Relaxed) {
            Ok(vec![].into())
        } else {
            OVERSIZE_GRPC_MESSAGE_RUN.store(true, Relaxed);
            let result: Vec<u8> = vec![0; 5000000];
            Ok(result.into())
        }
    });
    starter.start_with_worker(wf_name, &mut core).await;
    core.run_until_done().await.unwrap();

    assert!(starter.get_history().await.events.iter().any(|e| {
        e.event_type == EventType::WorkflowTaskFailed as i32
            && if let WorkflowTaskFailedEventAttributes(attr) = e.attributes.as_ref().unwrap() {
                attr.cause == GrpcMessageTooLarge as i32
                    && attr.failure.as_ref().unwrap().message == "GRPC Message too large"
            } else {
                false
            }
    }))
}

#[tokio::test]
async fn grpc_message_too_large_test() {
    shared_tests::grpc_message_too_large().await
}

#[tokio::test]
async fn activity_tasks_from_completion_reserve_slots() {
    let wf_id = "fake_wf_id";
    let mut t = TestHistoryBuilder::default();
    t.add_by_type(EventType::WorkflowExecutionStarted);
    t.add_full_wf_task();
    let schedid = t.add(EventAttributes::ActivityTaskScheduledEventAttributes(
        ActivityTaskScheduledEventAttributes {
            activity_id: "1".to_string(),
            activity_type: Some("act1".into()),
            ..Default::default()
        },
    ));
    let startid = t.add_activity_task_started(schedid);
    t.add_activity_task_completed(schedid, startid, b"hi".into());
    t.add_full_wf_task();
    let schedid = t.add(EventAttributes::ActivityTaskScheduledEventAttributes(
        ActivityTaskScheduledEventAttributes {
            activity_id: "2".to_string(),
            activity_type: Some("act2".into()),
            ..Default::default()
        },
    ));
    let startid = t.add_activity_task_started(schedid);
    t.add_activity_task_completed(schedid, startid, b"hi".into());
    t.add_full_wf_task();
    t.add_workflow_execution_completed();

    let mut mock = mock_worker_client();
    // Set up two tasks to be returned via normal activity polling
    let act_tasks = vec![
        PollActivityTaskQueueResponse {
            task_token: vec![1],
            activity_id: "act1".to_string(),
            ..Default::default()
        }
        .into(),
        PollActivityTaskQueueResponse {
            task_token: vec![2],
            activity_id: "act2".to_string(),
            ..Default::default()
        }
        .into(),
    ];
    mock.expect_complete_activity_task()
        .times(2)
        .returning(|_, _| Ok(RespondActivityTaskCompletedResponse::default()));
    let barr: &'static Barrier = Box::leak(Box::new(Barrier::new(2)));
    let mut mh = MockPollCfg::from_resp_batches(
        wf_id,
        t,
        [
            ResponseType::ToTaskNum(1),
            // We don't want the second task to be delivered until *after* the activity tasks
            // have been completed, so that the second activity schedule will have slots available
            ResponseType::UntilResolved(
                async {
                    barr.wait().await;
                    barr.wait().await;
                }
                .boxed(),
                2,
            ),
            ResponseType::AllHistory,
        ],
        mock,
    );
    mh.completion_mock_fn = Some(Box::new(|wftc| {
        // Make sure when we see the completion with the schedule act command that it does
        // not have the eager execution flag set the first time, and does the second.
        if let Some(Attributes::ScheduleActivityTaskCommandAttributes(attrs)) = wftc
            .commands
            .first()
            .and_then(|cmd| cmd.attributes.as_ref())
        {
            if attrs.activity_id == "1" {
                assert!(!attrs.request_eager_execution);
            } else {
                assert!(attrs.request_eager_execution);
            }
        }
        Ok(Default::default())
    }));
    mh.activity_responses = Some(act_tasks);
    let mut mock = build_mock_pollers(mh);
    mock.worker_cfg(|cfg| {
        cfg.max_cached_workflows = 2;
        cfg.max_outstanding_activities = Some(2);
    });
    let core = Arc::new(mock_worker(mock));
    let mut worker = crate::common::TestWorker::new(core.clone());

    // First poll for activities twice, occupying both slots
    let at1 = core.poll_activity_task().await.unwrap();
    let at2 = core.poll_activity_task().await.unwrap();
    let workflow_complete_token = CancellationToken::new();
    let workflow_complete_token_clone = workflow_complete_token.clone();

    worker.register_wf(DEFAULT_WORKFLOW_TYPE, move |ctx: WfContext| {
        let complete_token = workflow_complete_token.clone();
        async move {
            ctx.activity(ActivityOptions {
                activity_type: "act1".to_string(),
                ..Default::default()
            })
            .await;
            ctx.activity(ActivityOptions {
                activity_type: "act2".to_string(),
                ..Default::default()
            })
            .await;
            complete_token.cancel();
            Ok(().into())
        }
    });

    worker
        .submit_wf(
            wf_id.to_owned(),
            DEFAULT_WORKFLOW_TYPE,
            vec![],
            WorkflowOptions::default(),
        )
        .await
        .unwrap();
    let act_completer = async {
        barr.wait().await;
        core.complete_activity_task(ActivityTaskCompletion {
            task_token: at1.task_token,
            result: Some(ActivityExecutionResult::ok("hi".into())),
        })
        .await
        .unwrap();
        core.complete_activity_task(ActivityTaskCompletion {
            task_token: at2.task_token,
            result: Some(ActivityExecutionResult::ok("hi".into())),
        })
        .await
        .unwrap();
        barr.wait().await;
        // Wait for workflow to complete in order for all eager activities to be requested before shutting down.
        // After shutdown, no eager activities slots can be allocated.
        workflow_complete_token_clone.cancelled().await;
        core.initiate_shutdown();
        // Even though this test requests eager activity tasks, none are returned in poll responses.
        let err = core.poll_activity_task().await.unwrap_err();
        assert_matches!(err, temporal_sdk_core_api::errors::PollError::ShutDown);
    };
    // This wf poll should *not* set the flag that it wants tasks back since both slots are
    // occupied
    let run_fut = async { worker.run_until_done().await.unwrap() };
    tokio::join!(run_fut, act_completer);
}

#[tokio::test]
async fn max_wft_respected() {
    let total_wfs = 100;
    let wf_ids: Vec<_> = (0..total_wfs).map(|i| format!("fake-wf-{i}")).collect();
    let hists = wf_ids.iter().map(|wf_id| {
        let hist = canned_histories::single_timer("1");
        FakeWfResponses {
            wf_id: wf_id.to_string(),
            hist,
            response_batches: vec![1.into(), 2.into()],
        }
    });
    let mh = MockPollCfg::new(hists.into_iter().collect(), true, 0);
    let mut worker = mock_sdk_cfg(mh, |cfg| {
        cfg.max_cached_workflows = total_wfs as usize;
        cfg.max_outstanding_workflow_tasks = Some(1);
    });
    let active_count: &'static _ = Box::leak(Box::new(Semaphore::new(1)));
    worker.register_wf(DEFAULT_WORKFLOW_TYPE, move |ctx: WfContext| async move {
        drop(
            active_count
                .try_acquire()
                .expect("No multiple concurrent workflow tasks!"),
        );
        ctx.timer(Duration::from_secs(1)).await;
        Ok(().into())
    });

    for wf_id in wf_ids {
        worker
            .submit_wf(wf_id, DEFAULT_WORKFLOW_TYPE, vec![], Default::default())
            .await
            .unwrap();
    }
    worker.run_until_done().await.unwrap();
}

#[rstest]
#[tokio::test]
async fn history_length_with_fail_and_timeout(
    #[values(true, false)] use_cache: bool,
    #[values(1, 2, 3)] history_responses_case: u8,
) {
    if !use_cache && history_responses_case == 3 {
        eprintln!(
            "Skipping history_length_with_fail_and_timeout::use_cache_2_false::history_responses_case_3_3 due to flaky hang"
        );
        return;
    }
    let wfid = "fake_wf_id";
    let mut t = TestHistoryBuilder::default();
    t.add_by_type(EventType::WorkflowExecutionStarted);
    t.add_full_wf_task();
    let timer_started_event_id = t.add_by_type(EventType::TimerStarted);
    t.add_timer_fired(timer_started_event_id, "1".to_string());
    t.add_workflow_task_scheduled_and_started();
    t.add_workflow_task_failed_with_failure(WorkflowTaskFailedCause::Unspecified, "ahh".into());
    t.add_workflow_task_scheduled_and_started();
    t.add_workflow_task_timed_out();
    t.add_full_wf_task();
    let timer_started_event_id = t.add_by_type(EventType::TimerStarted);
    t.add_timer_fired(timer_started_event_id, "2".to_string());
    t.add_full_wf_task();
    t.add_workflow_execution_completed();

    let mut mock_client = mock_worker_client();
    let history_responses = match history_responses_case {
        1 => vec![ResponseType::AllHistory],
        2 => vec![
            ResponseType::ToTaskNum(1),
            ResponseType::ToTaskNum(2),
            ResponseType::AllHistory,
        ],
        3 => {
            let mut needs_fetch = hist_to_poll_resp(&t, wfid, ResponseType::ToTaskNum(2)).resp;
            needs_fetch.next_page_token = vec![1];
            // Truncate the history a bit in order to force incomplete WFT
            needs_fetch.history.as_mut().unwrap().events.truncate(6);
            let needs_fetch_resp = ResponseType::Raw(needs_fetch);
            let mut empty_fetch_resp: GetWorkflowExecutionHistoryResponse =
                t.get_history_info(1).unwrap().into();
            empty_fetch_resp.history.as_mut().unwrap().events = vec![];
            mock_client
                .expect_get_workflow_execution_history()
                .returning(move |_, _, _| Ok(empty_fetch_resp.clone()))
                .times(1);
            vec![
                ResponseType::ToTaskNum(1),
                needs_fetch_resp,
                ResponseType::ToTaskNum(2),
                ResponseType::AllHistory,
            ]
        }
        _ => unreachable!(),
    };

    let mut mh = MockPollCfg::from_resp_batches(wfid, t, history_responses, mock_client);
    if history_responses_case == 3 {
        // Expect the failed pagination fetch
        mh.num_expected_fails = 1;
    }
    let mut worker = mock_sdk_cfg(mh, |wc| {
        if use_cache {
            wc.max_cached_workflows = 1;
        }
    });
    worker.register_wf(DEFAULT_WORKFLOW_TYPE, |ctx: WfContext| async move {
        assert_eq!(ctx.history_length(), 3);
        ctx.timer(Duration::from_secs(1)).await;
        assert_eq!(ctx.history_length(), 14);
        ctx.timer(Duration::from_secs(1)).await;
        assert_eq!(ctx.history_length(), 19);
        Ok(().into())
    });
    worker
        .submit_wf(
            wfid.to_owned(),
            DEFAULT_WORKFLOW_TYPE.to_owned(),
            vec![],
            WorkflowOptions::default(),
        )
        .await
        .unwrap();
    worker.run_until_done().await.unwrap();
}

#[allow(deprecated)]
#[tokio::test]
async fn sets_build_id_from_wft_complete() {
    let wfid = "fake_wf_id";

    let mut t = TestHistoryBuilder::default();
    t.add_by_type(EventType::WorkflowExecutionStarted);
    t.add_full_wf_task();
    let timer_started_event_id = t.add_by_type(EventType::TimerStarted);
    t.add_timer_fired(timer_started_event_id, "1".to_string());
    t.add_full_wf_task();
    t.modify_event(t.current_event_id(), |he| {
        if let history_event::Attributes::WorkflowTaskCompletedEventAttributes(a) =
            he.attributes.as_mut().unwrap()
        {
            a.worker_version = Some(WorkerVersionStamp {
                build_id: "enchi-cat".to_string(),
                ..Default::default()
            });
        }
    });
    let timer_started_event_id = t.add_by_type(EventType::TimerStarted);
    t.add_timer_fired(timer_started_event_id, "2".to_string());
    t.add_workflow_task_scheduled_and_started();

    let mock = mock_worker_client();
    let mut worker = mock_sdk_cfg(
        MockPollCfg::from_resp_batches(wfid, t, [ResponseType::AllHistory], mock),
        |cfg| {
            cfg.versioning_strategy = WorkerVersioningStrategy::None {
                build_id: "fierce-predator".to_string(),
            };
            cfg.max_cached_workflows = 1;
        },
    );

    worker.register_wf(DEFAULT_WORKFLOW_TYPE, |ctx: WfContext| async move {
        // First task, it should be empty, since replaying and nothing in first WFT completed
        assert_eq!(ctx.current_deployment_version(), None);
        ctx.timer(Duration::from_secs(1)).await;
        assert_eq!(
            ctx.current_deployment_version().unwrap().build_id,
            "enchi-cat"
        );
        ctx.timer(Duration::from_secs(1)).await;
        // Not replaying at this point, so we should see the worker's build id
        assert_eq!(
            ctx.current_deployment_version().unwrap().build_id,
            "fierce-predator"
        );
        ctx.timer(Duration::from_secs(1)).await;
        assert_eq!(
            ctx.current_deployment_version().unwrap().build_id,
            "fierce-predator"
        );
        Ok(().into())
    });
    worker
        .submit_wf(wfid, DEFAULT_WORKFLOW_TYPE, vec![], Default::default())
        .await
        .unwrap();
    worker.run_until_done().await.unwrap();
}<|MERGE_RESOLUTION|>--- conflicted
+++ resolved
@@ -15,20 +15,12 @@
 };
 use temporal_client::WorkflowOptions;
 use temporal_sdk::{ActivityOptions, WfContext, interceptors::WorkerInterceptor};
-use temporal_sdk_core::test_help::{
-    FakeWfResponses, MockPollCfg, ResponseType, build_mock_pollers, drain_pollers_and_shutdown,
-    hist_to_poll_resp, mock_worker, mock_worker_client,
-};
 use temporal_sdk_core::{
-<<<<<<< HEAD
-    CoreRuntime, ResourceBasedTuner, ResourceSlotOptions, RuntimeOptionsBuilder, init_worker,
-=======
     CoreRuntime, ResourceBasedTuner, ResourceSlotOptions, init_worker,
     test_help::{
         FakeWfResponses, MockPollCfg, ResponseType, build_mock_pollers, drain_pollers_and_shutdown,
         hist_to_poll_resp, mock_worker, mock_worker_client,
     },
->>>>>>> 54e24118
 };
 use temporal_sdk_core_api::{
     Worker,
@@ -70,17 +62,9 @@
 #[tokio::test]
 async fn worker_validation_fails_on_nonexistent_namespace() {
     let opts = get_integ_server_options();
-<<<<<<< HEAD
-    let runtimeopts = RuntimeOptionsBuilder::default()
-        .telemetry_options(get_integ_telem_options())
-        .build()
-        .unwrap();
-    let runtime = CoreRuntime::new_assume_tokio(runtimeopts).unwrap();
-=======
     let runtime =
         CoreRuntime::new_assume_tokio(get_integ_runtime_options(get_integ_telem_options()))
             .unwrap();
->>>>>>> 54e24118
     let retrying_client = opts
         .connect_no_namespace(runtime.telemetry().get_temporal_metric_meter())
         .await
