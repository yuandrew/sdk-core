use crate::dbg_panic;
use std::sync::atomic::{AtomicU64, Ordering};
use std::{
    any::Any,
    borrow::Cow,
    collections::{BTreeMap, HashMap},
    fmt::{Debug, Display},
    ops::Deref,
    sync::{Arc, OnceLock},
    time::Duration,
};

/// Implementors of this trait are expected to be defined in each language's bridge.
/// The implementor is responsible for the allocation/instantiation of new metric meters which
/// Core has requested.
pub trait CoreMeter: Send + Sync + Debug {
    /// Given some k/v pairs, create a return a new instantiated instance of metric attributes.
    /// Only [MetricAttributes] created by this meter can be used when calling record on instruments
    /// created by this meter.
    fn new_attributes(&self, attribs: NewAttributes) -> MetricAttributes;
    /// Extend some existing attributes with new values. Implementations should create new instances
    /// when doing so, rather than mutating whatever is backing the passed in `existing` attributes.
    /// Ideally that new instance retains a ref to the extended old attribute, promoting re-use.
    fn extend_attributes(
        &self,
        existing: MetricAttributes,
        attribs: NewAttributes,
    ) -> MetricAttributes;
    fn counter(&self, params: MetricParameters) -> Counter;

    /// Create a counter with in-memory tracking for dual metrics reporting
    fn counter_with_in_memory(
        &self,
        params: MetricParameters,
        in_memory_counter: HeartbeatMetricType,
    ) -> Counter {
        let primary_counter = self.counter(params.clone());

        Counter::new_with_in_memory(primary_counter.primary.metric.clone(), in_memory_counter)
    }

    fn histogram(&self, params: MetricParameters) -> Histogram;
    fn histogram_f64(&self, params: MetricParameters) -> HistogramF64;
    /// Create a histogram which records Durations. Implementations should choose to emit in
    /// either milliseconds or seconds depending on how they have been configured.
    /// [MetricParameters::unit] should be overwritten by implementations to be `ms` or `s`
    /// accordingly.
    fn histogram_duration(&self, params: MetricParameters) -> HistogramDuration;

    fn histogram_duration_with_in_memory(
        &self,
        params: MetricParameters,
        in_memory_hist: HeartbeatMetricType,
    ) -> HistogramDuration {
        let primary_hist = self.histogram_duration(params.clone());

        HistogramDuration::new_with_in_memory(primary_hist.primary.metric.clone(), in_memory_hist)
    }
    fn gauge(&self, params: MetricParameters) -> Gauge;

    /// Create a gauge with in-memory tracking for dual metrics reporting
    fn gauge_with_in_memory(
        &self,
        params: MetricParameters,
        in_memory_metrics: HeartbeatMetricType,
    ) -> Gauge {
        let primary_gauge = self.gauge(params.clone());
        Gauge::new_with_in_memory(primary_gauge.primary.metric.clone(), in_memory_metrics)
    }

    fn gauge_f64(&self, params: MetricParameters) -> GaugeF64;

    fn in_memory_metrics(&self) -> Arc<WorkerHeartbeatMetrics>;
}

#[derive(Clone, Debug)]
pub enum HeartbeatMetricType {
    Regular(Arc<AtomicU64>),
    WithLabel(HashMap<String, Arc<AtomicU64>>),
}

<<<<<<< HEAD
=======
impl HeartbeatMetricType {
    fn record_counter(&self, delta: u64) {
        match self {
            HeartbeatMetricType::Regular(metric) => {
                metric.fetch_add(delta, Ordering::Relaxed);
            }
            HeartbeatMetricType::WithLabel(_) => {
                dbg_panic!("No in memory metric should use labels today");
            }
        }
    }

    fn record_histogram_observation(&self) {
        self.record_counter(1);
    }

    fn record_gauge(&self, value: u64, attributes: &MetricAttributes) {
        match self {
            HeartbeatMetricType::Regular(metric) => {
                metric.store(value, Ordering::Relaxed);
            }
            HeartbeatMetricType::WithLabel(metrics) => {
                if let Some(label_value) = label_value_from_attributes(attributes, "poller_type") {
                    if let Some(metric) = metrics.get(label_value.as_str()) {
                        metric.store(value, Ordering::Relaxed);
                    }
                }
            }
        }
    }
}

>>>>>>> 8617874c
fn label_value_from_attributes(attributes: &MetricAttributes, key: &str) -> Option<String> {
    match attributes {
        MetricAttributes::Prometheus { labels } => labels.as_prom_labels().get(key).cloned(),
        #[cfg(feature = "otel_impls")]
        MetricAttributes::OTel { kvs } => kvs
            .iter()
            .find(|kv| kv.key.as_str() == key)
            .map(|kv| kv.value.to_string()),
        _ => None,
    }
}

#[derive(Default, Debug)]
pub struct NumPollersMetric {
    pub wft_current_pollers: Arc<AtomicU64>,
    pub sticky_wft_current_pollers: Arc<AtomicU64>,
    pub activity_current_pollers: Arc<AtomicU64>,
    pub nexus_current_pollers: Arc<AtomicU64>,
}

impl NumPollersMetric {
    pub fn as_map(&self) -> HashMap<String, Arc<AtomicU64>> {
<<<<<<< HEAD
        let mut map = HashMap::new();
        map.insert(
            "workflow_task".to_string(),
            self.wft_current_pollers.clone(),
        );
        map.insert(
            "sticky_workflow_task".to_string(),
            self.sticky_wft_current_pollers.clone(),
        );
        map.insert(
            "activity_task".to_string(),
            self.activity_current_pollers.clone(),
        );
        map.insert("nexus_task".to_string(), self.nexus_current_pollers.clone());
        map
=======
        HashMap::from([
            (
                "workflow_task".to_string(),
                self.wft_current_pollers.clone(),
            ),
            (
                "sticky_workflow_task".to_string(),
                self.sticky_wft_current_pollers.clone(),
            ),
            (
                "activity_task".to_string(),
                self.activity_current_pollers.clone(),
            ),
            ("nexus_task".to_string(), self.nexus_current_pollers.clone()),
        ])
>>>>>>> 8617874c
    }
}

#[derive(Default, Debug)]
pub struct WorkerHeartbeatMetrics {
    pub sticky_cache_size: Arc<AtomicU64>,
    pub total_sticky_cache_hit: Arc<AtomicU64>,
    pub total_sticky_cache_miss: Arc<AtomicU64>,
    pub num_pollers: NumPollersMetric,
    pub workflow_task_execution_failed: Arc<AtomicU64>,
    pub activity_execution_failed: Arc<AtomicU64>,
    pub nexus_task_execution_failed: Arc<AtomicU64>,
    pub local_activity_execution_failed: Arc<AtomicU64>,
    pub activity_execution_latency: Arc<AtomicU64>,
    pub local_activity_execution_latency: Arc<AtomicU64>,
    pub workflow_task_execution_latency: Arc<AtomicU64>,
    pub nexus_task_execution_latency: Arc<AtomicU64>,
}

impl WorkerHeartbeatMetrics {
    pub fn get_metric(&self, name: &str) -> Option<HeartbeatMetricType> {
        match name {
            "sticky_cache_size" => {
                Some(HeartbeatMetricType::Regular(self.sticky_cache_size.clone()))
            }
            "sticky_cache_hit" => Some(HeartbeatMetricType::Regular(
                self.total_sticky_cache_hit.clone(),
            )),
            "sticky_cache_miss" => Some(HeartbeatMetricType::Regular(
                self.total_sticky_cache_miss.clone(),
            )),
            "num_pollers" => Some(HeartbeatMetricType::WithLabel(self.num_pollers.as_map())),
            "workflow_task_execution_failed" => Some(HeartbeatMetricType::Regular(
                self.workflow_task_execution_failed.clone(),
            )),
            "activity_execution_failed" => Some(HeartbeatMetricType::Regular(
                self.activity_execution_failed.clone(),
            )),
            "nexus_task_execution_failed" => Some(HeartbeatMetricType::Regular(
                self.nexus_task_execution_failed.clone(),
            )),
            "local_activity_execution_failed" => Some(HeartbeatMetricType::Regular(
                self.local_activity_execution_failed.clone(),
            )),
            "activity_execution_latency" => Some(HeartbeatMetricType::Regular(
                self.activity_execution_latency.clone(),
            )),
            "local_activity_execution_latency" => Some(HeartbeatMetricType::Regular(
                self.local_activity_execution_latency.clone(),
            )),
            "workflow_task_execution_latency" => Some(HeartbeatMetricType::Regular(
                self.workflow_task_execution_latency.clone(),
            )),
            "nexus_task_execution_latency" => Some(HeartbeatMetricType::Regular(
                self.nexus_task_execution_latency.clone(),
            )),
            _ => None,
        }
    }
}

#[derive(Debug, Clone, derive_builder::Builder)]
pub struct MetricParameters {
    /// The name for the new metric/instrument
    #[builder(setter(into))]
    pub name: Cow<'static, str>,
    /// A description that will appear in metadata if the backend supports it
    #[builder(setter(into), default = "\"\".into()")]
    pub description: Cow<'static, str>,
    /// Unit information that will appear in metadata if the backend supports it
    #[builder(setter(into), default = "\"\".into()")]
    pub unit: Cow<'static, str>,
}
impl From<&'static str> for MetricParameters {
    fn from(value: &'static str) -> Self {
        Self {
            name: value.into(),
            description: Default::default(),
            unit: Default::default(),
        }
    }
}

/// Wraps a [CoreMeter] to enable the attaching of default labels to metrics. Cloning is cheap.
#[derive(derive_more::Constructor, Clone, Debug)]
pub struct TemporalMeter {
    pub inner: Arc<dyn CoreMeter>,
    pub default_attribs: NewAttributes,
}

impl Deref for TemporalMeter {
    type Target = dyn CoreMeter;
    fn deref(&self) -> &Self::Target {
        self.inner.as_ref()
    }
}

impl CoreMeter for Arc<dyn CoreMeter> {
    fn new_attributes(&self, attribs: NewAttributes) -> MetricAttributes {
        self.as_ref().new_attributes(attribs)
    }

    fn extend_attributes(
        &self,
        existing: MetricAttributes,
        attribs: NewAttributes,
    ) -> MetricAttributes {
        self.as_ref().extend_attributes(existing, attribs)
    }

    fn counter(&self, params: MetricParameters) -> Counter {
        self.as_ref().counter(params)
    }
    fn histogram(&self, params: MetricParameters) -> Histogram {
        self.as_ref().histogram(params)
    }

    fn histogram_f64(&self, params: MetricParameters) -> HistogramF64 {
        self.as_ref().histogram_f64(params)
    }

    fn histogram_duration(&self, params: MetricParameters) -> HistogramDuration {
        self.as_ref().histogram_duration(params)
    }

    fn gauge(&self, params: MetricParameters) -> Gauge {
        self.as_ref().gauge(params)
    }

    fn gauge_f64(&self, params: MetricParameters) -> GaugeF64 {
        self.as_ref().gauge_f64(params)
    }

    fn in_memory_metrics(&self) -> Arc<WorkerHeartbeatMetrics> {
        self.as_ref().in_memory_metrics()
    }
}

/// Attributes which are provided every time a call to record a specific metric is made.
/// Implementors must be very cheap to clone, as these attributes will be re-used frequently.
#[derive(Clone, Debug)]
#[non_exhaustive]
pub enum MetricAttributes {
    #[cfg(feature = "otel_impls")]
    OTel {
        kvs: Arc<Vec<opentelemetry::KeyValue>>,
    },
    Prometheus {
        labels: Arc<OrderedPromLabelSet>,
    },
    Buffer(BufferAttributes),
    Dynamic(Arc<dyn CustomMetricAttributes>),
    Empty,
}

/// A reference to some attributes created lang side.
pub trait CustomMetricAttributes: Debug + Send + Sync {
    /// Must be implemented to work around existing type system restrictions, see
    /// [here](https://internals.rust-lang.org/t/downcast-not-from-any-but-from-any-trait/16736/12)
    fn as_any(self: Arc<Self>) -> Arc<dyn Any + Send + Sync>;
}

/// Options that are attached to metrics on a per-call basis
#[derive(Clone, Debug, Default, derive_more::Constructor)]
pub struct NewAttributes {
    pub attributes: Vec<MetricKeyValue>,
}
impl NewAttributes {
    pub fn extend(&mut self, new_kvs: impl IntoIterator<Item = MetricKeyValue>) {
        self.attributes.extend(new_kvs)
    }
}
impl<I> From<I> for NewAttributes
where
    I: IntoIterator<Item = MetricKeyValue>,
{
    fn from(value: I) -> Self {
        Self {
            attributes: value.into_iter().collect(),
        }
    }
}

/// A K/V pair that can be used to label a specific recording of a metric
#[derive(Clone, Debug, PartialEq)]
pub struct MetricKeyValue {
    pub key: String,
    pub value: MetricValue,
}
impl MetricKeyValue {
    pub fn new(key: impl Into<String>, value: impl Into<MetricValue>) -> Self {
        Self {
            key: key.into(),
            value: value.into(),
        }
    }
}

/// Values metric labels may assume
#[derive(Clone, Debug, PartialEq, derive_more::From)]
pub enum MetricValue {
    String(String),
    Int(i64),
    Float(f64),
    Bool(bool),
    // can add array if needed
}
impl From<&'static str> for MetricValue {
    fn from(value: &'static str) -> Self {
        MetricValue::String(value.to_string())
    }
}
impl Display for MetricValue {
    fn fmt(&self, f1: &mut std::fmt::Formatter<'_>) -> std::fmt::Result {
        match self {
            MetricValue::String(s) => write!(f1, "{s}"),
            MetricValue::Int(i) => write!(f1, "{i}"),
            MetricValue::Float(f) => write!(f1, "{f}"),
            MetricValue::Bool(b) => write!(f1, "{b}"),
        }
    }
}

pub trait MetricAttributable<Base> {
    /// Replace any existing attributes on this metric with new ones, and return a new copy
    /// of the metric, or a base version, which can be used to record values.
    ///
    /// Note that this operation is relatively expensive compared to simply recording a value
    /// without any additional attributes, so users should prefer to save the metric instance
    /// after calling this, and use the value-only methods afterward.
    ///
    /// This operation may fail if the underlying metrics implementation disallows the registration
    /// of a new metric, or encounters any other issue.
    fn with_attributes(
        &self,
        attributes: &MetricAttributes,
    ) -> Result<Base, Box<dyn std::error::Error>>;
}

#[derive(Clone)]
pub struct LazyBoundMetric<T, B> {
    metric: T,
    attributes: MetricAttributes,
    bound_cache: OnceLock<B>,
}
impl<T, B> LazyBoundMetric<T, B> {
    pub fn update_attributes(&mut self, new_attributes: MetricAttributes) {
        self.attributes = new_attributes;
        self.bound_cache = OnceLock::new();
    }
}

pub trait CounterBase: Send + Sync {
    fn adds(&self, value: u64);
}

pub type CounterType = LazyBoundMetric<
    Arc<dyn MetricAttributable<Box<dyn CounterBase>> + Send + Sync>,
    Arc<dyn CounterBase>,
>;

#[derive(Clone)]
pub struct Counter {
    primary: CounterType,
    in_memory: Option<HeartbeatMetricType>,
}
impl Counter {
    pub fn new(inner: Arc<dyn MetricAttributable<Box<dyn CounterBase>> + Send + Sync>) -> Self {
        Self {
            primary: LazyBoundMetric {
                metric: inner,
                attributes: MetricAttributes::Empty,
                bound_cache: OnceLock::new(),
            },
            in_memory: None,
<<<<<<< HEAD
        }
    }

    pub fn new_with_in_memory(
        primary: Arc<dyn MetricAttributable<Box<dyn CounterBase>> + Send + Sync>,
        in_memory: HeartbeatMetricType,
    ) -> Self {
        Self {
            primary: LazyBoundMetric {
                metric: primary,
                attributes: MetricAttributes::Empty,
                bound_cache: OnceLock::new(),
            },
            in_memory: Some(in_memory),
        }
    }

=======
        }
    }

    pub fn new_with_in_memory(
        primary: Arc<dyn MetricAttributable<Box<dyn CounterBase>> + Send + Sync>,
        in_memory: HeartbeatMetricType,
    ) -> Self {
        Self {
            primary: LazyBoundMetric {
                metric: primary,
                attributes: MetricAttributes::Empty,
                bound_cache: OnceLock::new(),
            },
            in_memory: Some(in_memory),
        }
    }

>>>>>>> 8617874c
    pub fn add(&self, value: u64, attributes: &MetricAttributes) {
        match self.primary.metric.with_attributes(attributes) {
            Ok(base) => base.adds(value),
            Err(e) => {
                dbg_panic!("Failed to initialize primary metric, will drop values: {e:?}");
<<<<<<< HEAD
            }
        }

        if let Some(ref in_mem) = self.in_memory {
            match in_mem {
                HeartbeatMetricType::Regular(metric) => {
                    metric.fetch_add(value, Ordering::Relaxed);
                }
                HeartbeatMetricType::WithLabel(_) => {
                    dbg_panic!("No in memory metric should use labels today");
                }
=======
>>>>>>> 8617874c
            }
        }

        if let Some(ref in_mem) = self.in_memory {
            in_mem.record_counter(value);
        }
    }

    pub fn update_attributes(&mut self, new_attributes: MetricAttributes) {
        self.primary.update_attributes(new_attributes.clone());
    }

    pub fn update_attributes(&mut self, new_attributes: MetricAttributes) {
        self.primary.update_attributes(new_attributes.clone());
    }
}
impl CounterBase for Counter {
    fn adds(&self, value: u64) {
        // TODO: Replace all of these with below when stable
        //   https://doc.rust-lang.org/std/sync/struct.OnceLock.html#method.get_or_try_init
        let bound = self.primary.bound_cache.get_or_init(|| {
            self.primary
                .metric
                .with_attributes(&self.primary.attributes)
                .map(Into::into)
                .unwrap_or_else(|e| {
                    dbg_panic!("Failed to initialize primary metric, will drop values: {e:?}");
                    Arc::new(NoOpInstrument) as Arc<dyn CounterBase>
                })
        });
        bound.adds(value);

        if let Some(ref in_mem) = self.in_memory {
<<<<<<< HEAD
            match in_mem {
                HeartbeatMetricType::Regular(metric) => {
                    metric.fetch_add(value, Ordering::Relaxed);
                }
                HeartbeatMetricType::WithLabel(_) => {
                    dbg_panic!("No in memory metric should use labels today");
                }
            }
=======
            in_mem.record_counter(value);
>>>>>>> 8617874c
        }
    }
}
impl MetricAttributable<Counter> for Counter {
    fn with_attributes(
        &self,
        attributes: &MetricAttributes,
    ) -> Result<Counter, Box<dyn std::error::Error>> {
        let primary = LazyBoundMetric {
            metric: self.primary.metric.clone(),
            attributes: attributes.clone(),
            bound_cache: OnceLock::new(),
        };

        Ok(Counter {
            primary,
            in_memory: self.in_memory.clone(),
        })
    }
}

pub trait HistogramBase: Send + Sync {
    fn records(&self, value: u64);
}
pub type Histogram = LazyBoundMetric<
    Arc<dyn MetricAttributable<Box<dyn HistogramBase>> + Send + Sync>,
    Arc<dyn HistogramBase>,
>;
impl Histogram {
    pub fn new(inner: Arc<dyn MetricAttributable<Box<dyn HistogramBase>> + Send + Sync>) -> Self {
        Self {
            metric: inner,
            attributes: MetricAttributes::Empty,
            bound_cache: OnceLock::new(),
        }
    }
    pub fn record(&self, value: u64, attributes: &MetricAttributes) {
        match self.metric.with_attributes(attributes) {
            Ok(base) => {
                base.records(value);
            }
            Err(e) => {
                dbg_panic!("Failed to initialize metric, will drop values: {e:?}",);
            }
        }
    }
}
impl HistogramBase for Histogram {
    fn records(&self, value: u64) {
        let bound = self.bound_cache.get_or_init(|| {
            self.metric
                .with_attributes(&self.attributes)
                .map(Into::into)
                .unwrap_or_else(|e| {
                    dbg_panic!("Failed to initialize metric, will drop values: {e:?}");
                    Arc::new(NoOpInstrument) as Arc<dyn HistogramBase>
                })
        });
        bound.records(value);
    }
}
impl MetricAttributable<Histogram> for Histogram {
    fn with_attributes(
        &self,
        attributes: &MetricAttributes,
    ) -> Result<Histogram, Box<dyn std::error::Error>> {
        Ok(Self {
            metric: self.metric.clone(),
            attributes: attributes.clone(),
            bound_cache: OnceLock::new(),
        })
    }
}

pub trait HistogramF64Base: Send + Sync {
    fn records(&self, value: f64);
}
pub type HistogramF64 = LazyBoundMetric<
    Arc<dyn MetricAttributable<Box<dyn HistogramF64Base>> + Send + Sync>,
    Arc<dyn HistogramF64Base>,
>;
impl HistogramF64 {
    pub fn new(
        inner: Arc<dyn MetricAttributable<Box<dyn HistogramF64Base>> + Send + Sync>,
    ) -> Self {
        Self {
            metric: inner,
            attributes: MetricAttributes::Empty,
            bound_cache: OnceLock::new(),
        }
    }
    pub fn record(&self, value: f64, attributes: &MetricAttributes) {
        match self.metric.with_attributes(attributes) {
            Ok(base) => {
                base.records(value);
            }
            Err(e) => {
                dbg_panic!("Failed to initialize metric, will drop values: {e:?}",);
            }
        }
    }
}
impl HistogramF64Base for HistogramF64 {
    fn records(&self, value: f64) {
        let bound = self.bound_cache.get_or_init(|| {
            self.metric
                .with_attributes(&self.attributes)
                .map(Into::into)
                .unwrap_or_else(|e| {
                    dbg_panic!("Failed to initialize metric, will drop values: {e:?}");
                    Arc::new(NoOpInstrument) as Arc<dyn HistogramF64Base>
                })
        });
        bound.records(value);
    }
}
impl MetricAttributable<HistogramF64> for HistogramF64 {
    fn with_attributes(
        &self,
        attributes: &MetricAttributes,
    ) -> Result<HistogramF64, Box<dyn std::error::Error>> {
        Ok(Self {
            metric: self.metric.clone(),
            attributes: attributes.clone(),
            bound_cache: OnceLock::new(),
        })
    }
}

pub trait HistogramDurationBase: Send + Sync {
    fn records(&self, value: Duration);
}

pub type HistogramDurationType = LazyBoundMetric<
    Arc<dyn MetricAttributable<Box<dyn HistogramDurationBase>> + Send + Sync>,
    Arc<dyn HistogramDurationBase>,
>;

#[derive(Clone)]
pub struct HistogramDuration {
    primary: HistogramDurationType,
    in_memory: Option<HeartbeatMetricType>,
}
impl HistogramDuration {
    pub fn new(
        inner: Arc<dyn MetricAttributable<Box<dyn HistogramDurationBase>> + Send + Sync>,
    ) -> Self {
        Self {
            primary: LazyBoundMetric {
                metric: inner,
                attributes: MetricAttributes::Empty,
                bound_cache: OnceLock::new(),
            },
            in_memory: None,
        }
    }
    pub fn new_with_in_memory(
        primary: Arc<dyn MetricAttributable<Box<dyn HistogramDurationBase>> + Send + Sync>,
        in_memory: HeartbeatMetricType,
    ) -> Self {
        Self {
            primary: LazyBoundMetric {
                metric: primary,
                attributes: MetricAttributes::Empty,
                bound_cache: OnceLock::new(),
            },
            in_memory: Some(in_memory),
        }
    }
    pub fn record(&self, value: Duration, attributes: &MetricAttributes) {
        match self.primary.metric.with_attributes(attributes) {
            Ok(base) => {
                base.records(value);
            }
            Err(e) => {
                dbg_panic!("Failed to initialize metric, will drop values: {e:?}",);
            }
        }

        if let Some(ref in_mem) = self.in_memory {
<<<<<<< HEAD
            match in_mem {
                HeartbeatMetricType::Regular(metric) => {
                    metric.fetch_add(1, Ordering::Relaxed);
                }
                HeartbeatMetricType::WithLabel(_) => {
                    dbg_panic!("No in memory HistogramDuration should use labels today");
                }
            }
=======
            in_mem.record_histogram_observation();
>>>>>>> 8617874c
        }
    }

    pub fn update_attributes(&mut self, new_attributes: MetricAttributes) {
        self.primary.update_attributes(new_attributes.clone());
    }
}
impl HistogramDurationBase for HistogramDuration {
    fn records(&self, value: Duration) {
        let bound = self.primary.bound_cache.get_or_init(|| {
            self.primary
                .metric
                .with_attributes(&self.primary.attributes)
                .map(Into::into)
                .unwrap_or_else(|e| {
                    dbg_panic!("Failed to initialize metric, will drop values: {e:?}");
                    Arc::new(NoOpInstrument) as Arc<dyn HistogramDurationBase>
                })
        });
        bound.records(value);

        if let Some(ref in_mem) = self.in_memory {
<<<<<<< HEAD
            match in_mem {
                HeartbeatMetricType::Regular(metric) => {
                    metric.fetch_add(1, Ordering::Relaxed);
                }
                HeartbeatMetricType::WithLabel(_) => {
                    dbg_panic!("No in memory HistogramDuration should use labels today");
                }
            }
=======
            in_mem.record_histogram_observation();
>>>>>>> 8617874c
        }
    }
}
impl MetricAttributable<HistogramDuration> for HistogramDuration {
    fn with_attributes(
        &self,
        attributes: &MetricAttributes,
    ) -> Result<HistogramDuration, Box<dyn std::error::Error>> {
        let primary = LazyBoundMetric {
            metric: self.primary.metric.clone(),
            attributes: attributes.clone(),
            bound_cache: OnceLock::new(),
        };

        Ok(HistogramDuration {
            primary,
            in_memory: self.in_memory.clone(),
        })
    }
}

pub trait GaugeBase: Send + Sync {
    fn records(&self, value: u64);
}

pub type GaugeType = LazyBoundMetric<
    Arc<dyn MetricAttributable<Box<dyn GaugeBase>> + Send + Sync>,
    Arc<dyn GaugeBase>,
>;

#[derive(Clone)]
pub struct Gauge {
    primary: GaugeType,
    in_memory: Option<HeartbeatMetricType>,
}
impl Gauge {
    pub fn new(inner: Arc<dyn MetricAttributable<Box<dyn GaugeBase>> + Send + Sync>) -> Self {
        Self {
            primary: LazyBoundMetric {
                metric: inner,
                attributes: MetricAttributes::Empty,
                bound_cache: OnceLock::new(),
            },
            in_memory: None,
        }
    }

    pub fn new_with_in_memory(
        primary: Arc<dyn MetricAttributable<Box<dyn GaugeBase>> + Send + Sync>,
        in_memory: HeartbeatMetricType,
    ) -> Self {
        Self {
            primary: LazyBoundMetric {
                metric: primary,
                attributes: MetricAttributes::Empty,
                bound_cache: OnceLock::new(),
            },
            in_memory: Some(in_memory),
        }
    }

    pub fn record(&self, value: u64, attributes: &MetricAttributes) {
        match self.primary.metric.with_attributes(attributes) {
            Ok(base) => base.records(value),
            Err(e) => {
                dbg_panic!("Failed to initialize primary metric, will drop values: {e:?}");
            }
        }

        if let Some(ref in_mem) = self.in_memory {
<<<<<<< HEAD
            match in_mem {
                HeartbeatMetricType::Regular(metric) => {
                    metric.store(value, Ordering::Relaxed);
                }
                HeartbeatMetricType::WithLabel(metrics) => {
                    if let Some(label_value) =
                        label_value_from_attributes(attributes, "poller_type")
                    {
                        if let Some(metric) = metrics.get(&label_value) {
                            metric.store(value, Ordering::Relaxed);
                        }
                    }
                }
            }
=======
            in_mem.record_gauge(value, attributes);
>>>>>>> 8617874c
        }
    }

    pub fn update_attributes(&mut self, new_attributes: MetricAttributes) {
        self.primary.update_attributes(new_attributes.clone());
    }
}
impl GaugeBase for Gauge {
    fn records(&self, value: u64) {
        let bound = self.primary.bound_cache.get_or_init(|| {
            self.primary
                .metric
                .with_attributes(&self.primary.attributes)
                .map(Into::into)
                .unwrap_or_else(|e| {
                    dbg_panic!("Failed to initialize primary metric, will drop values: {e:?}");
                    Arc::new(NoOpInstrument) as Arc<dyn GaugeBase>
                })
        });
        bound.records(value);

        if let Some(ref in_mem) = self.in_memory {
<<<<<<< HEAD
            match in_mem {
                HeartbeatMetricType::Regular(metric) => {
                    metric.store(value, Ordering::Relaxed);
                }
                HeartbeatMetricType::WithLabel(metrics) => {
                    if let Some(label_value) =
                        label_value_from_attributes(&self.primary.attributes, "poller_type")
                    {
                        if let Some(metric) = metrics.get(&label_value) {
                            metric.store(value, Ordering::Relaxed);
                        }
                    }
                }
            }
=======
            in_mem.record_gauge(value, &self.primary.attributes);
>>>>>>> 8617874c
        }
    }
}
impl MetricAttributable<Gauge> for Gauge {
    fn with_attributes(
        &self,
        attributes: &MetricAttributes,
    ) -> Result<Gauge, Box<dyn std::error::Error>> {
        let primary = LazyBoundMetric {
            metric: self.primary.metric.clone(),
            attributes: attributes.clone(),
            bound_cache: OnceLock::new(),
        };

        Ok(Gauge {
            primary,
            in_memory: self.in_memory.clone(),
        })
    }
}

pub trait GaugeF64Base: Send + Sync {
    fn records(&self, value: f64);
}
pub type GaugeF64 = LazyBoundMetric<
    Arc<dyn MetricAttributable<Box<dyn GaugeF64Base>> + Send + Sync>,
    Arc<dyn GaugeF64Base>,
>;
impl GaugeF64 {
    pub fn new(inner: Arc<dyn MetricAttributable<Box<dyn GaugeF64Base>> + Send + Sync>) -> Self {
        Self {
            metric: inner,
            attributes: MetricAttributes::Empty,
            bound_cache: OnceLock::new(),
        }
    }
    pub fn record(&self, value: f64, attributes: &MetricAttributes) {
        match self.metric.with_attributes(attributes) {
            Ok(base) => {
                base.records(value);
            }
            Err(e) => {
                dbg_panic!("Failed to initialize metric, will drop values: {e:?}",);
            }
        }
    }
}
impl GaugeF64Base for GaugeF64 {
    fn records(&self, value: f64) {
        let bound = self.bound_cache.get_or_init(|| {
            self.metric
                .with_attributes(&self.attributes)
                .map(Into::into)
                .unwrap_or_else(|e| {
                    dbg_panic!("Failed to initialize metric, will drop values: {e:?}");
                    Arc::new(NoOpInstrument) as Arc<dyn GaugeF64Base>
                })
        });
        bound.records(value);
    }
}
impl MetricAttributable<GaugeF64> for GaugeF64 {
    fn with_attributes(
        &self,
        attributes: &MetricAttributes,
    ) -> Result<GaugeF64, Box<dyn std::error::Error>> {
        Ok(Self {
            metric: self.metric.clone(),
            attributes: attributes.clone(),
            bound_cache: OnceLock::new(),
        })
    }
}

#[derive(Debug, Clone)]
pub enum MetricEvent<I: BufferInstrumentRef> {
    Create {
        params: MetricParameters,
        /// Once you receive this event, call `set` on this with the initialized instrument
        /// reference
        populate_into: LazyBufferInstrument<I>,
        kind: MetricKind,
    },
    CreateAttributes {
        /// Once you receive this event, call `set` on this with the initialized attributes
        populate_into: BufferAttributes,
        /// If not `None`, use these already-initialized attributes as the base (extended with
        /// `attributes`) for the ones you are about to initialize.
        append_from: Option<BufferAttributes>,
        attributes: Vec<MetricKeyValue>,
    },
    Update {
        instrument: LazyBufferInstrument<I>,
        attributes: BufferAttributes,
        update: MetricUpdateVal,
    },
}
#[derive(Debug, Clone, Copy)]
pub enum MetricKind {
    Counter,
    Gauge,
    GaugeF64,
    Histogram,
    HistogramF64,
    HistogramDuration,
}
#[derive(Debug, Clone, Copy)]
pub enum MetricUpdateVal {
    Delta(u64),
    DeltaF64(f64),
    Value(u64),
    ValueF64(f64),
    Duration(Duration),
}

pub trait MetricCallBufferer<I: BufferInstrumentRef>: Send + Sync {
    fn retrieve(&self) -> Vec<MetricEvent<I>>;
}

/// A lazy reference to some metrics buffer attributes
pub type BufferAttributes = LazyRef<Arc<dyn CustomMetricAttributes + 'static>>;

/// Types lang uses to contain references to its lang-side defined instrument references must
/// implement this marker trait
pub trait BufferInstrumentRef {}
/// A lazy reference to a metrics buffer instrument
pub type LazyBufferInstrument<T> = LazyRef<Arc<T>>;

#[derive(Debug, Clone)]
pub struct LazyRef<T> {
    to_be_initted: Arc<OnceLock<T>>,
}
impl<T> LazyRef<T> {
    pub fn hole() -> Self {
        Self {
            to_be_initted: Arc::new(OnceLock::new()),
        }
    }

    /// Get the reference you previously initialized
    ///
    /// # Panics
    /// If `set` has not already been called. You must set the reference before using it.
    pub fn get(&self) -> &T {
        self.to_be_initted
            .get()
            .expect("You must initialize the reference before using it")
    }

    /// Assigns a value to fill this reference.
    /// Returns according to semantics of [OnceLock].
    pub fn set(&self, val: T) -> Result<(), T> {
        self.to_be_initted.set(val)
    }
}

#[derive(Debug)]
pub struct NoOpCoreMeter;
impl CoreMeter for NoOpCoreMeter {
    fn new_attributes(&self, _: NewAttributes) -> MetricAttributes {
        MetricAttributes::Dynamic(Arc::new(NoOpAttributes))
    }

    fn extend_attributes(&self, existing: MetricAttributes, _: NewAttributes) -> MetricAttributes {
        existing
    }

    fn counter(&self, _: MetricParameters) -> Counter {
        Counter::new(Arc::new(NoOpInstrument))
    }

    fn histogram(&self, _: MetricParameters) -> Histogram {
        Histogram::new(Arc::new(NoOpInstrument))
    }

    fn histogram_f64(&self, _: MetricParameters) -> HistogramF64 {
        HistogramF64::new(Arc::new(NoOpInstrument))
    }

    fn histogram_duration(&self, _: MetricParameters) -> HistogramDuration {
        HistogramDuration::new(Arc::new(NoOpInstrument))
    }

    fn gauge(&self, _: MetricParameters) -> Gauge {
        Gauge::new(Arc::new(NoOpInstrument))
    }

    fn gauge_f64(&self, _: MetricParameters) -> GaugeF64 {
        GaugeF64::new(Arc::new(NoOpInstrument))
    }

    fn in_memory_metrics(&self) -> Arc<WorkerHeartbeatMetrics> {
        Arc::new(WorkerHeartbeatMetrics::default())
    }
}

macro_rules! impl_metric_attributable {
    ($base_trait:ident, $rt:ty, $init:expr) => {
        impl MetricAttributable<Box<dyn $base_trait>> for $rt {
            fn with_attributes(
                &self,
                _: &MetricAttributes,
            ) -> Result<Box<dyn $base_trait>, Box<dyn std::error::Error>> {
                Ok(Box::new($init))
            }
        }
    };
}

pub struct NoOpInstrument;
macro_rules! impl_no_op {
    ($base_trait:ident, $value_type:ty) => {
        impl_metric_attributable!($base_trait, NoOpInstrument, NoOpInstrument);
        impl $base_trait for NoOpInstrument {
            fn records(&self, _: $value_type) {}
        }
    };
    ($base_trait:ident) => {
        impl_metric_attributable!($base_trait, NoOpInstrument, NoOpInstrument);
        impl $base_trait for NoOpInstrument {
            fn adds(&self, _: u64) {}
        }
    };
}
impl_no_op!(CounterBase);
impl_no_op!(HistogramBase, u64);
impl_no_op!(HistogramF64Base, f64);
impl_no_op!(HistogramDurationBase, Duration);
impl_no_op!(GaugeBase, u64);
impl_no_op!(GaugeF64Base, f64);

#[derive(Debug, Clone)]
pub struct NoOpAttributes;
impl CustomMetricAttributes for NoOpAttributes {
    fn as_any(self: Arc<Self>) -> Arc<dyn Any + Send + Sync> {
        self as Arc<dyn Any + Send + Sync>
    }
}

#[cfg(feature = "otel_impls")]
mod otel_impls {
    use super::*;
    use opentelemetry::{KeyValue, metrics};

    #[derive(Clone)]
    struct InstrumentWithAttributes<I> {
        inner: I,
        attributes: MetricAttributes,
    }

    impl From<MetricKeyValue> for KeyValue {
        fn from(kv: MetricKeyValue) -> Self {
            KeyValue::new(kv.key, kv.value)
        }
    }

    impl From<MetricValue> for opentelemetry::Value {
        fn from(mv: MetricValue) -> Self {
            match mv {
                MetricValue::String(s) => opentelemetry::Value::String(s.into()),
                MetricValue::Int(i) => opentelemetry::Value::I64(i),
                MetricValue::Float(f) => opentelemetry::Value::F64(f),
                MetricValue::Bool(b) => opentelemetry::Value::Bool(b),
            }
        }
    }

    impl MetricAttributable<Box<dyn CounterBase>> for metrics::Counter<u64> {
        fn with_attributes(
            &self,
            attributes: &MetricAttributes,
        ) -> Result<Box<dyn CounterBase>, Box<dyn std::error::Error>> {
            Ok(Box::new(InstrumentWithAttributes {
                inner: self.clone(),
                attributes: attributes.clone(),
            }))
        }
    }

    impl CounterBase for InstrumentWithAttributes<metrics::Counter<u64>> {
        fn adds(&self, value: u64) {
            if let MetricAttributes::OTel { kvs } = &self.attributes {
                self.inner.add(value, kvs);
            } else {
                dbg_panic!("Must use OTel attributes with an OTel metric implementation");
            }
        }
    }

    impl MetricAttributable<Box<dyn GaugeBase>> for metrics::Gauge<u64> {
        fn with_attributes(
            &self,
            attributes: &MetricAttributes,
        ) -> Result<Box<dyn GaugeBase>, Box<dyn std::error::Error>> {
            Ok(Box::new(InstrumentWithAttributes {
                inner: self.clone(),
                attributes: attributes.clone(),
            }))
        }
    }

    impl GaugeBase for InstrumentWithAttributes<metrics::Gauge<u64>> {
        fn records(&self, value: u64) {
            if let MetricAttributes::OTel { kvs } = &self.attributes {
                self.inner.record(value, kvs);
            } else {
                dbg_panic!("Must use OTel attributes with an OTel metric implementation");
            }
        }
    }

    impl MetricAttributable<Box<dyn GaugeF64Base>> for metrics::Gauge<f64> {
        fn with_attributes(
            &self,
            attributes: &MetricAttributes,
        ) -> Result<Box<dyn GaugeF64Base>, Box<dyn std::error::Error>> {
            Ok(Box::new(InstrumentWithAttributes {
                inner: self.clone(),
                attributes: attributes.clone(),
            }))
        }
    }

    impl GaugeF64Base for InstrumentWithAttributes<metrics::Gauge<f64>> {
        fn records(&self, value: f64) {
            if let MetricAttributes::OTel { kvs } = &self.attributes {
                self.inner.record(value, kvs);
            } else {
                dbg_panic!("Must use OTel attributes with an OTel metric implementation");
            }
        }
    }

    impl MetricAttributable<Box<dyn HistogramBase>> for metrics::Histogram<u64> {
        fn with_attributes(
            &self,
            attributes: &MetricAttributes,
        ) -> Result<Box<dyn HistogramBase>, Box<dyn std::error::Error>> {
            Ok(Box::new(InstrumentWithAttributes {
                inner: self.clone(),
                attributes: attributes.clone(),
            }))
        }
    }

    impl HistogramBase for InstrumentWithAttributes<metrics::Histogram<u64>> {
        fn records(&self, value: u64) {
            if let MetricAttributes::OTel { kvs } = &self.attributes {
                self.inner.record(value, kvs);
            } else {
                dbg_panic!("Must use OTel attributes with an OTel metric implementation");
            }
        }
    }

    impl MetricAttributable<Box<dyn HistogramF64Base>> for metrics::Histogram<f64> {
        fn with_attributes(
            &self,
            attributes: &MetricAttributes,
        ) -> Result<Box<dyn HistogramF64Base>, Box<dyn std::error::Error>> {
            Ok(Box::new(InstrumentWithAttributes {
                inner: self.clone(),
                attributes: attributes.clone(),
            }))
        }
    }

    impl HistogramF64Base for InstrumentWithAttributes<metrics::Histogram<f64>> {
        fn records(&self, value: f64) {
            if let MetricAttributes::OTel { kvs } = &self.attributes {
                self.inner.record(value, kvs);
            } else {
                dbg_panic!("Must use OTel attributes with an OTel metric implementation");
            }
        }
    }
}

/// Maintains a mapping of metric labels->values with a defined ordering, used for Prometheus labels
#[derive(Debug, Clone, PartialEq, Default)]
pub struct OrderedPromLabelSet {
    attributes: BTreeMap<String, MetricValue>,
}

impl OrderedPromLabelSet {
    pub const fn new() -> Self {
        Self {
            attributes: BTreeMap::new(),
        }
    }
    pub fn keys_ordered(&self) -> impl Iterator<Item = &str> {
        self.attributes.keys().map(|s| s.as_str())
    }
    pub fn as_prom_labels(&self) -> HashMap<&str, String> {
        let mut labels = HashMap::new();
        for (k, v) in self.attributes.iter() {
            labels.insert(k.as_str(), v.to_string());
        }
        labels
    }
    pub fn add_kv(&mut self, kv: MetricKeyValue) {
        // Replace '-' with '_' per Prom naming requirements
        self.attributes.insert(kv.key.replace('-', "_"), kv.value);
    }
}

impl From<NewAttributes> for OrderedPromLabelSet {
    fn from(n: NewAttributes) -> Self {
        let mut me = Self::default();
        for kv in n.attributes {
            me.add_kv(kv);
        }
        me
    }
}<|MERGE_RESOLUTION|>--- conflicted
+++ resolved
@@ -79,8 +79,6 @@
     WithLabel(HashMap<String, Arc<AtomicU64>>),
 }
 
-<<<<<<< HEAD
-=======
 impl HeartbeatMetricType {
     fn record_counter(&self, delta: u64) {
         match self {
@@ -113,7 +111,6 @@
     }
 }
 
->>>>>>> 8617874c
 fn label_value_from_attributes(attributes: &MetricAttributes, key: &str) -> Option<String> {
     match attributes {
         MetricAttributes::Prometheus { labels } => labels.as_prom_labels().get(key).cloned(),
@@ -136,23 +133,6 @@
 
 impl NumPollersMetric {
     pub fn as_map(&self) -> HashMap<String, Arc<AtomicU64>> {
-<<<<<<< HEAD
-        let mut map = HashMap::new();
-        map.insert(
-            "workflow_task".to_string(),
-            self.wft_current_pollers.clone(),
-        );
-        map.insert(
-            "sticky_workflow_task".to_string(),
-            self.sticky_wft_current_pollers.clone(),
-        );
-        map.insert(
-            "activity_task".to_string(),
-            self.activity_current_pollers.clone(),
-        );
-        map.insert("nexus_task".to_string(), self.nexus_current_pollers.clone());
-        map
-=======
         HashMap::from([
             (
                 "workflow_task".to_string(),
@@ -168,7 +148,6 @@
             ),
             ("nexus_task".to_string(), self.nexus_current_pollers.clone()),
         ])
->>>>>>> 8617874c
     }
 }
 
@@ -444,7 +423,6 @@
                 bound_cache: OnceLock::new(),
             },
             in_memory: None,
-<<<<<<< HEAD
         }
     }
 
@@ -462,54 +440,17 @@
         }
     }
 
-=======
-        }
-    }
-
-    pub fn new_with_in_memory(
-        primary: Arc<dyn MetricAttributable<Box<dyn CounterBase>> + Send + Sync>,
-        in_memory: HeartbeatMetricType,
-    ) -> Self {
-        Self {
-            primary: LazyBoundMetric {
-                metric: primary,
-                attributes: MetricAttributes::Empty,
-                bound_cache: OnceLock::new(),
-            },
-            in_memory: Some(in_memory),
-        }
-    }
-
->>>>>>> 8617874c
     pub fn add(&self, value: u64, attributes: &MetricAttributes) {
         match self.primary.metric.with_attributes(attributes) {
             Ok(base) => base.adds(value),
             Err(e) => {
                 dbg_panic!("Failed to initialize primary metric, will drop values: {e:?}");
-<<<<<<< HEAD
-            }
-        }
-
-        if let Some(ref in_mem) = self.in_memory {
-            match in_mem {
-                HeartbeatMetricType::Regular(metric) => {
-                    metric.fetch_add(value, Ordering::Relaxed);
-                }
-                HeartbeatMetricType::WithLabel(_) => {
-                    dbg_panic!("No in memory metric should use labels today");
-                }
-=======
->>>>>>> 8617874c
             }
         }
 
         if let Some(ref in_mem) = self.in_memory {
             in_mem.record_counter(value);
         }
-    }
-
-    pub fn update_attributes(&mut self, new_attributes: MetricAttributes) {
-        self.primary.update_attributes(new_attributes.clone());
     }
 
     pub fn update_attributes(&mut self, new_attributes: MetricAttributes) {
@@ -533,18 +474,7 @@
         bound.adds(value);
 
         if let Some(ref in_mem) = self.in_memory {
-<<<<<<< HEAD
-            match in_mem {
-                HeartbeatMetricType::Regular(metric) => {
-                    metric.fetch_add(value, Ordering::Relaxed);
-                }
-                HeartbeatMetricType::WithLabel(_) => {
-                    dbg_panic!("No in memory metric should use labels today");
-                }
-            }
-=======
             in_mem.record_counter(value);
->>>>>>> 8617874c
         }
     }
 }
@@ -725,18 +655,7 @@
         }
 
         if let Some(ref in_mem) = self.in_memory {
-<<<<<<< HEAD
-            match in_mem {
-                HeartbeatMetricType::Regular(metric) => {
-                    metric.fetch_add(1, Ordering::Relaxed);
-                }
-                HeartbeatMetricType::WithLabel(_) => {
-                    dbg_panic!("No in memory HistogramDuration should use labels today");
-                }
-            }
-=======
             in_mem.record_histogram_observation();
->>>>>>> 8617874c
         }
     }
 
@@ -759,18 +678,7 @@
         bound.records(value);
 
         if let Some(ref in_mem) = self.in_memory {
-<<<<<<< HEAD
-            match in_mem {
-                HeartbeatMetricType::Regular(metric) => {
-                    metric.fetch_add(1, Ordering::Relaxed);
-                }
-                HeartbeatMetricType::WithLabel(_) => {
-                    dbg_panic!("No in memory HistogramDuration should use labels today");
-                }
-            }
-=======
             in_mem.record_histogram_observation();
->>>>>>> 8617874c
         }
     }
 }
@@ -841,24 +749,7 @@
         }
 
         if let Some(ref in_mem) = self.in_memory {
-<<<<<<< HEAD
-            match in_mem {
-                HeartbeatMetricType::Regular(metric) => {
-                    metric.store(value, Ordering::Relaxed);
-                }
-                HeartbeatMetricType::WithLabel(metrics) => {
-                    if let Some(label_value) =
-                        label_value_from_attributes(attributes, "poller_type")
-                    {
-                        if let Some(metric) = metrics.get(&label_value) {
-                            metric.store(value, Ordering::Relaxed);
-                        }
-                    }
-                }
-            }
-=======
             in_mem.record_gauge(value, attributes);
->>>>>>> 8617874c
         }
     }
 
@@ -881,24 +772,7 @@
         bound.records(value);
 
         if let Some(ref in_mem) = self.in_memory {
-<<<<<<< HEAD
-            match in_mem {
-                HeartbeatMetricType::Regular(metric) => {
-                    metric.store(value, Ordering::Relaxed);
-                }
-                HeartbeatMetricType::WithLabel(metrics) => {
-                    if let Some(label_value) =
-                        label_value_from_attributes(&self.primary.attributes, "poller_type")
-                    {
-                        if let Some(metric) = metrics.get(&label_value) {
-                            metric.store(value, Ordering::Relaxed);
-                        }
-                    }
-                }
-            }
-=======
             in_mem.record_gauge(value, &self.primary.attributes);
->>>>>>> 8617874c
         }
     }
 }
